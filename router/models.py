import asyncio
import json
import logging
from pydantic.v1 import BaseModel

from .price import sats_usd_ask_price

logger = logging.getLogger(__name__)


class Architecture(BaseModel):
    modality: str
    input_modalities: list[str]
    output_modalities: list[str]
    tokenizer: str
    instruct_type: str | None


class Pricing(BaseModel):
    prompt: float
    completion: float
    request: float
    image: float
    web_search: float
    internal_reasoning: float
    max_cost: float = 0.0  # in sats not msats

class TopProvider(BaseModel):
    context_length: int | None = None
    max_completion_tokens: int | None = None
    is_moderated: bool | None = None

class Model(BaseModel):
    id: str
    name: str
    created: int
    description: str
    context_length: int
    architecture: Architecture
    pricing: Pricing
    sats_pricing: Pricing | None = None
    per_request_limits: dict | None = None
    top_provider: TopProvider | None = None


MODELS: list[Model] = []

with open("models.json", "r") as f:
    MODELS = [Model(**model) for model in json.load(f)["models"]]


async def update_sats_pricing() -> None:
    while True:
        try:
            sats_to_usd = await sats_usd_ask_price()
            for model in MODELS:
                model.sats_pricing = Pricing(
                    **{k: v / sats_to_usd for k, v in model.pricing.dict().items()}
                )
                if model.top_provider:
                    if model.top_provider.context_length and model.top_provider.max_completion_tokens:
                        max_context_cost = model.top_provider.context_length * model.sats_pricing.prompt
                        max_completion_cost = model.top_provider.max_completion_tokens * model.sats_pricing.completion
                        model.sats_pricing.max_cost = max_context_cost + max_completion_cost
                else:
                    p = model.sats_pricing.prompt * 1_000_000
                    c = model.sats_pricing.completion * 32_000
                    r = model.sats_pricing.request * 100_000
                    i = model.sats_pricing.image * 100
                    w = model.sats_pricing.web_search * 1000
                    ir = model.sats_pricing.internal_reasoning * 100
                    model.sats_pricing.max_cost = p + c + r + i + w + ir
        except Exception as e:
<<<<<<< HEAD
            logger.error("%s", e)
=======
            print('Error updating sats pricing: ', e)
>>>>>>> 74b0235b
        await asyncio.sleep(10)<|MERGE_RESOLUTION|>--- conflicted
+++ resolved
@@ -71,9 +71,5 @@
                     ir = model.sats_pricing.internal_reasoning * 100
                     model.sats_pricing.max_cost = p + c + r + i + w + ir
         except Exception as e:
-<<<<<<< HEAD
-            logger.error("%s", e)
-=======
-            print('Error updating sats pricing: ', e)
->>>>>>> 74b0235b
+            logger.error("Error updating sats pricing: %s", e)
         await asyncio.sleep(10)