--- conflicted
+++ resolved
@@ -11,11 +11,10 @@
 from .cashu import check_for_refunds, init_wallet, periodic_payout
 from .db import init_db
 from .discovery import providers_router
-from .models import MODELS, update_sats_pricing
+from .models import MODELS, models_router, update_sats_pricing
 from .proxy import proxy_router
-from .route.models import models_router
 
-__version__ = "0.0.1"
+__version__ = "0.1.0"
 
 
 @asynccontextmanager
@@ -70,15 +69,7 @@
     }
 
 
-<<<<<<< HEAD
 app.include_router(models_router)
-=======
-@app.get("/v1/models")
-async def models() -> dict:
-    return {"data": MODELS}
-
-
->>>>>>> 976df1d5
 app.include_router(admin_router)
 app.include_router(wallet_router)
 app.include_router(providers_router)
