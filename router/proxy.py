--- conflicted
+++ resolved
@@ -28,6 +28,7 @@
     refund_address = request.headers.get("Refund-LNURL", None)
     key_expiry_time = request.headers.get("Key-Expiry-Time", None)
 
+    # Validate key_expiry_time header
     if key_expiry_time:
         try:
             key_expiry_time = int(key_expiry_time)
@@ -46,11 +47,7 @@
             )
     
 
-<<<<<<< HEAD
     key = await validate_bearer_key(bearer_key, session, refund_address, key_expiry_time)
-    await pay_for_request(key, session)
-=======
-    key = await validate_bearer_key(bearer_key, session)
     
     # Pre-validate JSON for requests that require it
     request_body = None
@@ -86,7 +83,6 @@
             )
     
     await pay_for_request(key, session, request, request_body)
->>>>>>> 6c0ca7f6
 
     # Prepare headers, removing sensitive/problematic ones
     headers = dict(request.headers)
