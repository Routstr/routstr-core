import asyncio
import hashlib
import os
<<<<<<< HEAD
from typing import Optional
=======
import json
>>>>>>> 6c0ca7f6

from fastapi import HTTPException, Request

from .cashu import credit_balance, pay_out_with_new_session
from .db import ApiKey, AsyncSession
from .models import MODELS

COST_PER_REQUEST = (
    int(os.environ.get("COST_PER_REQUEST", "1")) * 1000
)  # Convert to msats
COST_PER_1K_INPUT_TOKENS = (
    int(os.environ.get("COST_PER_1K_INPUT_TOKENS", "0")) * 1000
)  # Convert to msats
COST_PER_1K_OUTPUT_TOKENS = (
    int(os.environ.get("COST_PER_1K_OUTPUT_TOKENS", "0")) * 1000
)  # Convert to msats
MODEL_BASED_PRICING = os.environ.get("MODEL_BASED_PRICING", "false").lower() == "true"


async def validate_bearer_key(bearer_key: str, session: AsyncSession, refund_address: Optional[str] = None, key_expiry_time: Optional[int] = None) -> ApiKey:
    """
    Validates the provided API key using SQLModel.
    If it's a cashu key, it redeems it and stores its hash and balance.
    Otherwise checks if the hash of the key exists.
    """
    if not bearer_key:
        raise HTTPException(
            status_code=401, 
            detail={
                "error": {
                    "message": "API key or Cashu token required",
                    "type": "invalid_request_error",
                    "code": "missing_api_key"
                }
            }
        )

    if bearer_key.startswith("sk-"):
        if existing_key := await session.get(ApiKey, bearer_key[3:]):
            existing_key.key_expiry_time, existing_key.refund_address = key_expiry_time, refund_address 
            return existing_key

    if bearer_key.startswith("cashu"):
        try:
            hashed_key = hashlib.sha256(bearer_key.encode()).hexdigest()
            if existing_key := await session.get(ApiKey, hashed_key):
                existing_key.key_expiry_time, existing_key.refund_address = key_expiry_time, refund_address
                return existing_key
            
            new_key = ApiKey(hashed_key=hashed_key, balance=0, refund_address = refund_address, key_expiry_time = key_expiry_time)
            await credit_balance(bearer_key, new_key, session) #TODO: see cashu.py "_initialize_wallet"
            await session.refresh(new_key)
            return new_key
        except Exception as e:
            print(f"Redemption failed: {e}")
            raise HTTPException(
                status_code=401,
                detail={
                    "error": {
                        "message": f"Invalid or expired Cashu key: {str(e)}",
                        "type": "invalid_request_error",
                        "code": "invalid_api_key"
                    }
                }
            )
    raise HTTPException(
        status_code=401,
        detail={
            "error": {
                "message": "Invalid API key",
                "type": "invalid_request_error",
                "code": "invalid_api_key"
            }
        }
    )


async def pay_for_request(key: ApiKey, session: AsyncSession, request: Request | None, request_body: bytes | None = None) -> None:
    if MODEL_BASED_PRICING and os.path.exists("models.json"):
        if request_body:
            body = json.loads(request_body)
        else:
            body = await request.json()
        if request_model := body.get("model"):
            if request_model not in [model.id for model in MODELS]:
                raise HTTPException(
                    status_code=400,
                    detail={
                        "error": {
                            "message": f"Invalid model: {request_model}",
                            "type": "invalid_request_error",
                            "code": "model_not_found"
                        }
                    }
                )
            model = next(model for model in MODELS if model.id == request_model)
            if key.balance < model.sats_pricing.max_cost * 1000:
                raise HTTPException(
                    status_code=413,
                    detail={
                        "error": {
                            "message": f"This model requires a minimum balance of {model.sats_pricing.max_cost} sats",
                            "type": "insufficient_quota",
                            "code": "insufficient_balance"
                        }
                    }
                )

    if key.balance < COST_PER_REQUEST:
        raise HTTPException(
            status_code=402,
            detail={
                "error": {
                    "message": f"Insufficient balance: {COST_PER_REQUEST} mSats required. {key.balance} available.",
                    "type": "insufficient_quota",
                    "code": "insufficient_balance"
                }
            }
        )

    # Charge the base cost for the request
    key.balance -= COST_PER_REQUEST
    key.total_spent += COST_PER_REQUEST
    key.total_requests += 1
    session.add(key)
    await session.commit()
    await session.refresh(key)


async def adjust_payment_for_tokens(
    key: ApiKey, response_data: dict, session: AsyncSession
) -> dict:
    """
    Adjusts the payment based on token usage in the response.
    This is called after the initial payment and the upstream request is complete.
    Returns cost data to be included in the response.
    """
    cost_data = {
        "base_msats": COST_PER_REQUEST,
        "input_msats": 0,
        "output_msats": 0,
        "total_msats": COST_PER_REQUEST,
    }

    # Check if we have usage data
    if "usage" not in response_data or response_data["usage"] is None:
        print("No usage data in response, using base cost only")
        return cost_data

    # Default to configured pricing
    MSATS_PER_1K_INPUT_TOKENS = COST_PER_1K_INPUT_TOKENS
    MSATS_PER_1K_OUTPUT_TOKENS = COST_PER_1K_OUTPUT_TOKENS

    if MODEL_BASED_PRICING and os.path.exists("models.json"):
        response_model = response_data.get("model", "")
        if response_model not in [model.id for model in MODELS]:
            raise HTTPException(
                status_code=400,
                detail={
                    "error": {
                        "message": f"Invalid model in response: {response_model}",
                        "type": "invalid_request_error",
                        "code": "model_not_found"
                    }
                }
            )
        model = next(model for model in MODELS if model.id == response_model)
        if model.sats_pricing is None:
            raise HTTPException(
                status_code=400,
                detail={
                    "error": {
                        "message": "Model pricing not defined",
                        "type": "invalid_request_error",
                        "code": "pricing_not_found"
                    }
                }
            )

        MSATS_PER_1K_INPUT_TOKENS = model.sats_pricing.prompt * 1_000_000
        MSATS_PER_1K_OUTPUT_TOKENS = model.sats_pricing.completion * 1_000_000

    if not (MSATS_PER_1K_OUTPUT_TOKENS and MSATS_PER_1K_INPUT_TOKENS):
        # If no token pricing is configured, just return base cost
        return cost_data

    input_tokens = response_data.get("usage", {}).get("prompt_tokens", 0)
    output_tokens = response_data.get("usage", {}).get("completion_tokens", 0)

    input_msats = int(round(input_tokens / 1000 * MSATS_PER_1K_INPUT_TOKENS, 0))
    output_msats = int(round(output_tokens / 1000 * MSATS_PER_1K_OUTPUT_TOKENS, 0))
    token_based_cost = int(round(input_msats + output_msats, 0))

    cost_data["base_msats"] = 0
    cost_data["input_msats"] = input_msats
    cost_data["output_msats"] = output_msats
    cost_data["total_msats"] = token_based_cost

    # If token-based pricing is enabled and base cost is 0, use token-based cost
    # Otherwise, token cost is additional to the base cost
    cost_difference = token_based_cost - COST_PER_REQUEST

    if cost_difference == 0:
        return cost_data  # No adjustment needed

    if cost_difference > 0:
        # Need to charge more
        if key.balance < cost_difference:
            print(
                f"Warning: Insufficient balance for token-based pricing adjustment: {key.hashed_key[:10]}..."
            )
            # Still proceed but log the issue - we already provided the service
            # Add information about insufficient balance to cost data
            cost_data["warning"] = "Insufficient balance for full token-based pricing"
            cost_data["balance_shortage_msats"] = cost_difference - key.balance
        else:
            key.balance -= cost_difference
            key.total_spent += cost_difference
            cost_data["total_msats"] = COST_PER_REQUEST + cost_difference
    else:
        # Refund some of the base cost
        refund = abs(cost_difference)
        key.balance += refund
        key.total_spent -= refund
        cost_data["total_msats"] = COST_PER_REQUEST - refund

    session.add(key)
    await session.commit()

    asyncio.create_task(pay_out_with_new_session())

    return cost_data<|MERGE_RESOLUTION|>--- conflicted
+++ resolved
@@ -1,11 +1,9 @@
 import asyncio
 import hashlib
 import os
-<<<<<<< HEAD
+import json
 from typing import Optional
-=======
-import json
->>>>>>> 6c0ca7f6
+
 
 from fastapi import HTTPException, Request
 
