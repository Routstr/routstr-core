--- conflicted
+++ resolved
@@ -827,7 +827,6 @@
     );
   }
 
-<<<<<<< HEAD
   static async getUsageMetrics(
     interval: number = 15,
     hours: number = 24
@@ -859,7 +858,8 @@
     return await apiClient.get<RevenueByModel>(
       `/admin/api/usage/revenue-by-model?hours=${hours}&limit=${limit}`
     );
-=======
+  }
+
   static async createProviderAccountByType(
     providerType: string
   ): Promise<{
@@ -906,7 +906,6 @@
       ok: boolean;
       balance_data: Record<string, unknown>;
     }>(`/admin/api/upstream-providers/${providerId}/balance`);
->>>>>>> 253f419a
   }
 }
 
