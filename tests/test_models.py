import pytest
import asyncio
from unittest.mock import patch, AsyncMock
from router.models import Model, Architecture, Pricing, TopProvider, update_sats_pricing, MODELS


@pytest.fixture
def sample_model() -> Model:
    """Create a sample model for testing."""
    return Model(
        id="test-model",
        name="Test Model",
        created=1700000000,
        description="A test model",
        context_length=4096,
        architecture=Architecture(
            modality="text",
            input_modalities=["text"],
            output_modalities=["text"],
            tokenizer="test_tokenizer",
            instruct_type="chat"
        ),
        pricing=Pricing(
            prompt=0.01,
            completion=0.02,
            request=0.001,
            image=0.0,
            web_search=0.0,
            internal_reasoning=0.0
        ),
        top_provider=TopProvider(
            context_length=4096,
            max_completion_tokens=2048,
            is_moderated=False
        )
    )


@pytest.mark.asyncio
async def test_update_sats_pricing_calculation(sample_model: Model):
    """Test that sats pricing is calculated correctly."""
    # Mock the sats_usd_ask_price function
    with patch("router.models.sats_usd_ask_price", new_callable=AsyncMock) as mock_price:
        mock_price.return_value = 0.0001  # 1 sat = 0.0001 USD
        
        # Temporarily replace MODELS
        original_models = MODELS[:]
        MODELS.clear()
        MODELS.append(sample_model)
        
        # Run one iteration of the pricing update
        sleep_called = asyncio.Event()
        
        async def mock_sleep(duration):
            sleep_called.set()
            raise asyncio.CancelledError()
        
        with patch("asyncio.sleep", side_effect=mock_sleep):
            try:
                # Create and run the task
                task = asyncio.create_task(update_sats_pricing())
                
                # Wait for the first iteration to complete
                await sleep_called.wait()
                
                # Check that sats pricing was calculated
                assert sample_model.sats_pricing is not None
                
                # Verify calculations (prices in USD / sats_to_usd)
                assert sample_model.sats_pricing.prompt == pytest.approx(0.01 / 0.0001)  # 100 sats
                assert sample_model.sats_pricing.completion == pytest.approx(0.02 / 0.0001)  # 200 sats
                assert sample_model.sats_pricing.request == pytest.approx(0.001 / 0.0001)  # 10 sats
                
                # Verify max_cost calculation for model with top_provider
                expected_max_context = 4096 * sample_model.sats_pricing.prompt
                expected_max_completion = 2048 * sample_model.sats_pricing.completion
                assert sample_model.sats_pricing.max_cost == pytest.approx(expected_max_context + expected_max_completion)
                
                # Cancel and await the task
                task.cancel()
                try:
                    await task
                except asyncio.CancelledError:
                    pass
                
            except asyncio.CancelledError:
                pass
            finally:
                # Restore original models
                MODELS.clear()
                MODELS.extend(original_models)


@pytest.mark.asyncio
async def test_update_sats_pricing_without_top_provider():
    """Test sats pricing calculation for models without top_provider."""
    model_without_top = Model(
        id="test-model-no-top",
        name="Test Model No Top",
        created=1700000000,
        description="A test model without top provider",
        context_length=8192,
        architecture=Architecture(
            modality="text",
            input_modalities=["text"],
            output_modalities=["text"],
            tokenizer="test_tokenizer",
            instruct_type=None
        ),
        pricing=Pricing(
            prompt=0.01,
            completion=0.02,
            request=0.001,
            image=0.01,
            web_search=0.005,
            internal_reasoning=0.015
        ),
        top_provider=None
    )
    
    with patch("router.models.sats_usd_ask_price", new_callable=AsyncMock) as mock_price:
        mock_price.return_value = 0.0001  # 1 sat = 0.0001 USD
        
        original_models = MODELS[:]
        MODELS.clear()
        MODELS.append(model_without_top)
        
        sleep_called = asyncio.Event()
        
        async def mock_sleep(duration):
            sleep_called.set()
            raise asyncio.CancelledError()
        
        with patch("asyncio.sleep", side_effect=mock_sleep):
            try:
                task = asyncio.create_task(update_sats_pricing())
                await sleep_called.wait()
                
                assert model_without_top.sats_pricing is not None
                
                # Verify the fallback max_cost calculation
                p = model_without_top.sats_pricing.prompt * 1_000_000
                c = model_without_top.sats_pricing.completion * 32_000
                r = model_without_top.sats_pricing.request * 100_000
                i = model_without_top.sats_pricing.image * 100
                w = model_without_top.sats_pricing.web_search * 1000
                ir = model_without_top.sats_pricing.internal_reasoning * 100
                expected_max = p + c + r + i + w + ir
                
                assert model_without_top.sats_pricing.max_cost == pytest.approx(expected_max)
                
                # Cancel and await the task
                task.cancel()
                try:
                    await task
                except asyncio.CancelledError:
                    pass
                
            except asyncio.CancelledError:
                pass
            finally:
                MODELS.clear()
                MODELS.extend(original_models)


@pytest.mark.asyncio
async def test_update_sats_pricing_handles_errors():
    """Test that update_sats_pricing handles errors gracefully."""
    with patch("router.models.sats_usd_ask_price", new_callable=AsyncMock) as mock_price:
        mock_price.side_effect = Exception("API Error")
        
<<<<<<< HEAD
        with patch("router.models.logger.error") as mock_log_error:
=======
        error_printed = False
        original_print = print
        
        def mock_print(*args, **kwargs):
            nonlocal error_printed
            message = " ".join(str(a) for a in args)
            if "API Error" in message and "Error updating sats pricing" in message:
                error_printed = True
            original_print(*args, **kwargs)
        
        with patch("builtins.print", side_effect=mock_print):
>>>>>>> 74b0235b
            sleep_called = asyncio.Event()
            
            async def mock_sleep(duration):
                sleep_called.set()
                raise asyncio.CancelledError()
            
            with patch("asyncio.sleep", side_effect=mock_sleep):
                try:
                    task = asyncio.create_task(update_sats_pricing())
                    await sleep_called.wait()
                    
                    # Verify error was logged
                    mock_log_error.assert_called()
                    
                    # Cancel and await the task
                    task.cancel()
                    try:
                        await task
                    except asyncio.CancelledError:
                        pass
                    
                except asyncio.CancelledError:
                    pass


def test_model_serialization(sample_model: Model):
    """Test that models can be serialized and deserialized correctly."""
    model_dict = sample_model.dict()
    
    # Verify all fields are present
    assert model_dict["id"] == "test-model"
    assert model_dict["name"] == "Test Model"
    assert model_dict["pricing"]["prompt"] == 0.01
    assert model_dict["architecture"]["modality"] == "text"
    assert model_dict["top_provider"]["context_length"] == 4096
    
    # Test deserialization
    new_model = Model(**model_dict)
    assert new_model.id == sample_model.id
    assert new_model.pricing.prompt == pytest.approx(sample_model.pricing.prompt) <|MERGE_RESOLUTION|>--- conflicted
+++ resolved
@@ -168,22 +168,8 @@
     """Test that update_sats_pricing handles errors gracefully."""
     with patch("router.models.sats_usd_ask_price", new_callable=AsyncMock) as mock_price:
         mock_price.side_effect = Exception("API Error")
-        
-<<<<<<< HEAD
+
         with patch("router.models.logger.error") as mock_log_error:
-=======
-        error_printed = False
-        original_print = print
-        
-        def mock_print(*args, **kwargs):
-            nonlocal error_printed
-            message = " ".join(str(a) for a in args)
-            if "API Error" in message and "Error updating sats pricing" in message:
-                error_printed = True
-            original_print(*args, **kwargs)
-        
-        with patch("builtins.print", side_effect=mock_print):
->>>>>>> 74b0235b
             sleep_called = asyncio.Event()
             
             async def mock_sleep(duration):
