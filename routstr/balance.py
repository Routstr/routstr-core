import asyncio
import hashlib
from time import monotonic
from typing import Annotated, NoReturn

from fastapi import APIRouter, Depends, Header, HTTPException
from pydantic import BaseModel

from .auth import validate_bearer_key
from .core.db import ApiKey, AsyncSession, get_session
from .core.logging import get_logger
from .core.settings import settings
from .wallet import credit_balance, recieve_token, send_to_lnurl, send_token

router = APIRouter()
balance_router = APIRouter(prefix="/v1/balance")

logger = get_logger(__name__)


async def get_key_from_header(
    authorization: Annotated[str, Header(...)],
    session: AsyncSession = Depends(get_session),
) -> ApiKey:
    if authorization.startswith("Bearer "):
        return await validate_bearer_key(authorization[7:], session)

    raise HTTPException(
        status_code=401,
        detail="Invalid authorization. Use 'Bearer <cashu-token>' or 'Bearer <api-key>'",
    )


# TODO: remove this endpoint when frontend is updated
@router.get("/", include_in_schema=False)
async def account_info(key: ApiKey = Depends(get_key_from_header)) -> dict:
    return {
        "api_key": "sk-" + key.hashed_key,
        "balance": key.balance,
        "reserved": key.reserved_balance,
    }


# TODO: Implement POST /v1/wallet/create endpoint
# This endpoint should accept:
# - cashu_token (required): The eCash token to deposit
# - refund_lnurl (optional): LNURL for refunds (instead of refund_address in validate_bearer_key)
# - refund_expiry (optional): Expiry timestamp for the key (maps to key_expiry_time in validate_bearer_key)
# The endpoint should:
# 1. Create a new wallet/API key from the cashu_token
# 2. Store refund_lnurl and refund_expiry in the database
# 3. Return the API key (rstr_...) and balance
# Note: validate_bearer_key already supports refund_address and key_expiry_time params


@router.get("/create")
async def create_balance(
    initial_balance_token: str, session: AsyncSession = Depends(get_session)
) -> dict:
    key = await validate_bearer_key(initial_balance_token, session)
    return {
        "api_key": "sk-" + key.hashed_key,
        "balance": key.balance,
    }


@router.get("/info")
async def wallet_info(key: ApiKey = Depends(get_key_from_header)) -> dict:
    return {
        "api_key": "sk-" + key.hashed_key,
        "balance": key.balance,
        "reserved": key.reserved_balance,
    }


class TopupRequest(BaseModel):
    cashu_token: str


@router.post("/topup")
async def topup_wallet_endpoint(
    cashu_token: str | None = None,
    topup_request: TopupRequest | None = None,
    key: ApiKey = Depends(get_key_from_header),
    session: AsyncSession = Depends(get_session),
) -> dict[str, int]:
    if topup_request is not None:
        cashu_token = topup_request.cashu_token
    if cashu_token is None:
        raise HTTPException(status_code=400, detail="A cashu_token is required.")

    cashu_token = cashu_token.replace("\n", "").replace("\r", "").replace("\t", "")
    if len(cashu_token) < 10 or "cashu" not in cashu_token:
        raise HTTPException(status_code=400, detail="Invalid token format")
    try:
        amount_msats = await credit_balance(cashu_token, key, session)
    except ValueError as e:
        error_msg = str(e)
        if "already spent" in error_msg.lower():
            raise HTTPException(status_code=400, detail="Token already spent")
        elif "invalid" in error_msg.lower() or "decode" in error_msg.lower():
            raise HTTPException(status_code=400, detail="Invalid token format")
        else:
            raise HTTPException(status_code=400, detail="Failed to redeem token")
    except Exception:
        raise HTTPException(status_code=500, detail="Internal server error")
    return {"msats": amount_msats}


_REFUND_CACHE_TTL_SECONDS: int = settings.refund_cache_ttl_seconds
_refund_cache_lock: asyncio.Lock = asyncio.Lock()
_refund_cache: dict[str, tuple[float, dict[str, str]]] = {}


def _cache_key_for_authorization(authorization: str) -> str:
    return hashlib.sha256(authorization.strip().encode()).hexdigest()


async def _refund_cache_get(authorization: str) -> dict[str, str] | None:
    key = _cache_key_for_authorization(authorization)
    async with _refund_cache_lock:
        item = _refund_cache.get(key)
        if item is None:
            return None
        expires_at, value = item
        if expires_at <= monotonic():
            del _refund_cache[key]
            return None
        return value


async def _refund_cache_set(authorization: str, value: dict[str, str]) -> None:
    key = _cache_key_for_authorization(authorization)
    expiry = monotonic() + _REFUND_CACHE_TTL_SECONDS
    async with _refund_cache_lock:
        _refund_cache[key] = (expiry, value)


@router.post("/refund")
async def refund_wallet_endpoint(
    authorization: Annotated[str, Header(...)],
    session: AsyncSession = Depends(get_session),
) -> dict[str, str]:
    if not authorization.startswith("Bearer "):
        raise HTTPException(
            status_code=401,
            detail="Invalid authorization. Use 'Bearer <cashu-token>' or 'Bearer <api-key>'",
        )

    bearer_value: str = authorization[7:]

    if cached := await _refund_cache_get(bearer_value):
        return cached

    key: ApiKey = await validate_bearer_key(bearer_value, session)
    remaining_balance_msats: int = key.balance
    refund_currency = key.refund_currency or "sat"
    if refund_currency == "sat":
        remaining_balance = remaining_balance_msats // 1000
    else:
        remaining_balance = remaining_balance_msats

    if key.refund_currency == "sat":
        remaining_balance = remaining_balance_msats // 1000
    else:
        remaining_balance = remaining_balance_msats

    if remaining_balance_msats > 0 and remaining_balance <= 0:
        raise HTTPException(status_code=400, detail="Balance too small to refund")
    elif remaining_balance <= 0:
        raise HTTPException(status_code=400, detail="No balance to refund")

    # Perform refund operation first, before modifying balance
    try:
        if key.refund_address:
            from .core.settings import settings as global_settings

            await send_to_lnurl(
                remaining_balance,
                refund_currency,
                key.refund_mint_url or global_settings.primary_mint,
                key.refund_address,
            )
            result = {"recipient": key.refund_address}
        else:
<<<<<<< HEAD
=======
            refund_currency = key.refund_currency or "sat"
>>>>>>> 14ae4ecc
            token = await send_token(
                remaining_balance, refund_currency, key.refund_mint_url
            )
            result = {"token": token}
        
        if refund_currency == "sat":
            result["sats"] = str(remaining_balance)
        else:
            result["msats"] = str(remaining_balance)

    except HTTPException:
        # Re-raise HTTP exceptions (like 400 for balance too small)
        raise
    except Exception as e:
        # If refund fails, don't modify the database
        error_msg = str(e)
        if (
            "mint" in error_msg.lower()
            or "connection" in error_msg.lower()
            or isinstance(e, Exception)
            and "ConnectError" in str(type(e))
        ):
            raise HTTPException(status_code=503, detail="Mint service unavailable")
        else:
            from .core.logging import get_logger

            logger = get_logger(__name__)
            logger.error(
                "Refund failed",
                extra={"error": error_msg},
            )
            raise HTTPException(status_code=500, detail="Refund failed")

    await _refund_cache_set(bearer_value, result)

    await session.delete(key)
    await session.commit()

    return result


@router.post("/donate")
async def donate(token: str, ref: str | None = None) -> str:
    try:
        amount, unit, _ = await recieve_token(token)
        if ref:
            logger.info(
                "donation received", extra={"ref": ref, "amount": amount, "unit": unit}
            )
        return "Thanks!"
    except Exception:
        return "Invalid token."


@router.api_route(
    "/{path:path}",
    methods=["GET", "POST", "PUT", "DELETE"],
    include_in_schema=False,
    response_model=None,
)
async def wallet_catch_all(path: str) -> NoReturn:
    raise HTTPException(
        status_code=404, detail="Not found check /docs for available endpoints"
    )


balance_router.include_router(router)
deprecated_wallet_router = APIRouter(prefix="/v1/wallet", include_in_schema=False)
deprecated_wallet_router.include_router(router)<|MERGE_RESOLUTION|>--- conflicted
+++ resolved
@@ -183,10 +183,7 @@
             )
             result = {"recipient": key.refund_address}
         else:
-<<<<<<< HEAD
-=======
             refund_currency = key.refund_currency or "sat"
->>>>>>> 14ae4ecc
             token = await send_token(
                 remaining_balance, refund_currency, key.refund_mint_url
             )
