import json
import traceback
from typing import AsyncGenerator

import httpx
from fastapi import BackgroundTasks, HTTPException, Request
from fastapi.responses import Response, StreamingResponse

from ..core import get_logger
<<<<<<< HEAD
from ..upstream import UpstreamProvider
from ..wallet import recieve_token, send_token
from .cost_caculation import CostData, CostDataError, MaxCostData, calculate_cost
from .helpers import create_error_response
=======
from ..core.settings import settings
from ..wallet import recieve_token, send_token
from .cost_caculation import CostData, CostDataError, MaxCostData, calculate_cost
from .helpers import (
    create_error_response,
    prepare_upstream_headers,
    prepare_upstream_params,
)
>>>>>>> 2b045c95

logger = get_logger(__name__)


class XCashuUpstreamProvider(UpstreamProvider):
    async def x_cashu_handler(
        self, request: Request, x_cashu_token: str, path: str, max_cost_for_model: int
    ) -> Response | StreamingResponse:
        """Handle X-Cashu token payment requests."""
        logger.info(
            "Processing X-Cashu payment request",
            extra={
                "path": path,
                "method": request.method,
                "token_preview": x_cashu_token[:20] + "..."
                if len(x_cashu_token) > 20
                else x_cashu_token,
            },
        )

        try:
            headers = dict(request.headers)
            amount, unit, mint = await recieve_token(x_cashu_token)
            headers = self.prepare_upstream_headers(dict(request.headers))

            logger.info(
                "X-Cashu token redeemed successfully",
                extra={"amount": amount, "unit": unit, "path": path, "mint": mint},
            )

            return await self.x_cashu_forward_to_upstream(
                request, path, headers, amount, unit, max_cost_for_model
            )
<<<<<<< HEAD
        except Exception as e:
            error_message = str(e)
            logger.error(
                "X-Cashu payment request failed",
=======

        # Generic error for other cases
        return create_error_response(
            "cashu_error",
            f"CASHU token processing failed: {error_message}",
            400,
            request=request,
            token=x_cashu_token,
        )


async def forward_to_upstream(
    request: Request,
    path: str,
    headers: dict,
    amount: int,
    unit: str,
    max_cost_for_model: int,
) -> Response | StreamingResponse:
    """Forward request to upstream and handle the response."""
    if path.startswith("v1/"):
        path = path.replace("v1/", "")

    url = f"{settings.upstream_base_url}/{path}"

    logger.debug(
        "Forwarding request to upstream",
        extra={
            "url": url,
            "method": request.method,
            "path": path,
            "amount": amount,
            "unit": unit,
        },
    )

    async with httpx.AsyncClient(
        transport=httpx.AsyncHTTPTransport(retries=1),
        timeout=None,
    ) as client:
        try:
            response = await client.send(
                client.build_request(
                    request.method,
                    url,
                    headers=headers,
                    content=request.stream(),
                    params=prepare_upstream_params(path, request.query_params),
                ),
                stream=True,
            )

            logger.debug(
                "Received upstream response",
>>>>>>> 2b045c95
                extra={
                    "error": error_message,
                    "error_type": type(e).__name__,
                    "path": path,
                    "method": request.method,
                },
            )

            # Handle specific CASHU errors with appropriate HTTP status codes
            if "already spent" in error_message.lower():
                return create_error_response(
                    "token_already_spent",
                    "The provided CASHU token has already been spent",
                    400,
                    request=request,
                    token=x_cashu_token,
                )

            if "invalid token" in error_message.lower():
                return create_error_response(
                    "invalid_token",
                    "The provided CASHU token is invalid",
                    400,
                    request=request,
                    token=x_cashu_token,
                )

            if "mint error" in error_message.lower():
                return create_error_response(
                    "mint_error",
                    f"CASHU mint error: {error_message}",
                    422,
                    request=request,
                    token=x_cashu_token,
                )

            # Generic error for other cases
            return create_error_response(
                "cashu_error",
                f"CASHU token processing failed: {error_message}",
                400,
                request=request,
                token=x_cashu_token,
            )

    async def x_cashu_forward_to_upstream(
        self,
        request: Request,
        path: str,
        headers: dict,
        amount: int,
        unit: str,
        max_cost_for_model: int,
    ) -> Response | StreamingResponse:
        """Forward request to upstream and handle the response."""
        if path.startswith("v1/"):
            path = path.replace("v1/", "")

        url = f"{self.url}/{path}"

        logger.debug(
            "Forwarding request to upstream",
            extra={
                "url": url,
                "method": request.method,
                "path": path,
                "amount": amount,
                "unit": unit,
            },
        )

        async with httpx.AsyncClient(
            transport=httpx.AsyncHTTPTransport(retries=1),
            timeout=None,
        ) as client:
            try:
                response = await client.send(
                    client.build_request(
                        request.method,
                        url,
                        headers=headers,
                        content=request.stream(),
                        params=request.query_params,
                    ),
                    stream=True,
                )

                logger.debug(
                    "Received upstream response",
                    extra={
                        "status_code": response.status_code,
                        "path": path,
                        "response_headers": dict(response.headers),
                    },
                )

                if response.status_code != 200:
                    logger.warning(
                        "Upstream request failed, processing refund",
                        extra={
                            "status_code": response.status_code,
                            "path": path,
                            "amount": amount,
                            "unit": unit,
                        },
                    )

                    refund_token = await self.x_cashu_send_refund(amount - 60, unit)

                    logger.info(
                        "Refund processed for failed upstream request",
                        extra={
                            "status_code": response.status_code,
                            "refund_amount": amount,
                            "unit": unit,
                            "refund_token_preview": refund_token[:20] + "..."
                            if len(refund_token) > 20
                            else refund_token,
                        },
                    )

                    error_response = Response(
                        content=json.dumps(
                            {
                                "error": {
                                    "message": "Error forwarding request to upstream",
                                    "type": "upstream_error",
                                    "code": response.status_code,
                                    "refund_token": refund_token,
                                }
                            }
                        ),
                        status_code=response.status_code,
                        media_type="application/json",
                    )
                    error_response.headers["X-Cashu"] = refund_token
                    return error_response

                if path.endswith("chat/completions"):
                    logger.debug(
                        "Processing chat completion response",
                        extra={"path": path, "amount": amount, "unit": unit},
                    )

                    result = await self.handle_x_cashu_chat_completion(
                        response, amount, unit, max_cost_for_model
                    )
                    background_tasks = BackgroundTasks()
                    background_tasks.add_task(response.aclose)
                    result.background = background_tasks
                    return result

                background_tasks = BackgroundTasks()
                background_tasks.add_task(response.aclose)
                background_tasks.add_task(client.aclose)

                logger.debug(
                    "Streaming non-chat response",
                    extra={"path": path, "status_code": response.status_code},
                )

                return StreamingResponse(
                    response.aiter_bytes(),
                    status_code=response.status_code,
                    headers=dict(response.headers),
                    background=background_tasks,
                )
            except Exception as exc:
                tb = traceback.format_exc()
                logger.error(
                    "Unexpected error in upstream forwarding",
                    extra={
                        "error": str(exc),
                        "error_type": type(exc).__name__,
                        "method": request.method,
                        "url": url,
                        "path": path,
                        "query_params": dict(request.query_params),
                        "traceback": tb,
                    },
                )
                return create_error_response(
                    "internal_error",
                    "An unexpected server error occurred",
                    500,
                    request=request,
                )

    async def handle_x_cashu_chat_completion(
        self, response: httpx.Response, amount: int, unit: str, max_cost_for_model: int
    ) -> StreamingResponse | Response:
        """Handle both streaming and non-streaming chat completion responses with token-based pricing."""
        logger.debug(
            "Handling chat completion response",
            extra={"amount": amount, "unit": unit, "status_code": response.status_code},
        )

        try:
            content = await response.aread()
            content_str = (
                content.decode("utf-8") if isinstance(content, bytes) else content
            )
            is_streaming = content_str.startswith("data:") or "data:" in content_str

            logger.debug(
                "Chat completion response analysis",
                extra={
                    "is_streaming": is_streaming,
                    "content_length": len(content_str),
                    "amount": amount,
                    "unit": unit,
                },
            )

            if is_streaming:
                return await self.x_cashu_handle_streaming_response(
                    content_str, response, amount, unit, max_cost_for_model
                )
            else:
                return await self.x_cashu_handle_non_streaming_response(
                    content_str, response, amount, unit, max_cost_for_model
                )

        except Exception as e:
            logger.error(
                "Error processing chat completion response",
                extra={
                    "error": str(e),
                    "error_type": type(e).__name__,
                    "amount": amount,
                    "unit": unit,
                },
            )
            # Return the original response if we can't process it
            return StreamingResponse(
                response.aiter_bytes(),
                status_code=response.status_code,
                headers=dict(response.headers),
            )

    async def x_cashu_handle_streaming_response(
        self,
        content_str: str,
        response: httpx.Response,
        amount: int,
        unit: str,
        max_cost_for_model: int,
    ) -> StreamingResponse:
        """Handle Server-Sent Events (SSE) streaming response."""
        logger.debug(
            "Processing streaming response",
            extra={
                "amount": amount,
                "unit": unit,
                "content_lines": len(content_str.strip().split("\n")),
            },
        )

        # Initialize response headers early so they can be modified during processing
        response_headers = dict(response.headers)
        if "transfer-encoding" in response_headers:
            del response_headers["transfer-encoding"]
        if "content-encoding" in response_headers:
            del response_headers["content-encoding"]

        # For streaming responses, we'll extract the final usage data
        # and calculate cost based on that
        usage_data = None
        model = None

        # Parse SSE format to extract usage information
        lines = content_str.strip().split("\n")
        for line in lines:
            if line.startswith("data: "):
                try:
                    data_json = json.loads(line[6:])  # Remove 'data: ' prefix
                    # Look for usage information in the final chunks
                    if "usage" in data_json:
                        usage_data = data_json["usage"]
                        model = data_json.get("model")
                    elif "model" in data_json and not model:
                        model = data_json["model"]
                except json.JSONDecodeError:
                    continue

        response_headers = dict(response.headers)
        # If we found usage data, calculate cost and refund
        if usage_data and model:
            logger.debug(
                "Found usage data in streaming response",
                extra={
                    "model": model,
                    "usage_data": usage_data,
                    "amount": amount,
                    "unit": unit,
                },
            )

            response_data = {"usage": usage_data, "model": model}
            try:
                cost_data = await self.x_cashu_get_cost(
                    response_data, max_cost_for_model
                )
                if cost_data:
                    if unit == "msat":
                        refund_amount = amount - cost_data.total_msats
                    elif unit == "sat":
                        refund_amount = amount - (cost_data.total_msats + 999) // 1000
                    else:
                        raise ValueError(f"Invalid unit: {unit}")

                    if refund_amount > 0:
                        logger.info(
                            "Processing refund for streaming response",
                            extra={
                                "original_amount": amount,
                                "cost_msats": cost_data.total_msats,
                                "refund_amount": refund_amount,
                                "unit": unit,
                                "model": model,
                            },
                        )

                        refund_token = await self.x_cashu_send_refund(
                            refund_amount, unit
                        )
                        response_headers["X-Cashu"] = refund_token

                        logger.info(
                            "Refund processed for streaming response",
                            extra={
                                "refund_amount": refund_amount,
                                "unit": unit,
                                "refund_token_preview": refund_token[:20] + "..."
                                if len(refund_token) > 20
                                else refund_token,
                            },
                        )
                    else:
                        logger.debug(
                            "No refund needed for streaming response",
                            extra={
                                "amount": amount,
                                "cost_msats": cost_data.total_msats,
                                "model": model,
                            },
                        )
            except Exception as e:
                logger.error(
                    "Error calculating cost for streaming response",
                    extra={
                        "error": str(e),
                        "error_type": type(e).__name__,
                        "model": model,
                        "amount": amount,
                        "unit": unit,
                    },
                )

        async def generate() -> AsyncGenerator[bytes, None]:
            for line in lines:
                yield (line + "\n").encode("utf-8")

        return StreamingResponse(
            generate(),
            status_code=response.status_code,
            headers=response_headers,
            media_type="text/plain",
        )

    async def x_cashu_handle_non_streaming_response(
        self,
        content_str: str,
        response: httpx.Response,
        amount: int,
        unit: str,
        max_cost_for_model: int,
    ) -> Response:
        """Handle regular JSON response."""
        logger.debug(
            "Processing non-streaming response",
            extra={"amount": amount, "unit": unit, "content_length": len(content_str)},
        )

        try:
            response_json = json.loads(content_str)

            cost_data = await self.x_cashu_get_cost(response_json, max_cost_for_model)

            if not cost_data:
                logger.error(
                    "Failed to calculate cost for response",
                    extra={
                        "amount": amount,
                        "unit": unit,
                        "response_model": response_json.get("model", "unknown"),
                    },
                )
                return Response(
                    content=json.dumps(
                        {
                            "error": {
                                "message": "Error forwarding request to upstream",
                                "type": "upstream_error",
                                "code": response.status_code,
                            }
                        }
                    ),
                    status_code=response.status_code,
                    media_type="application/json",
                )

            response_headers = dict(response.headers)
            if "transfer-encoding" in response_headers:
                del response_headers["transfer-encoding"]
            if "content-encoding" in response_headers:
                del response_headers["content-encoding"]

            if unit == "msat":
                refund_amount = amount - cost_data.total_msats
            elif unit == "sat":
                refund_amount = amount - (cost_data.total_msats + 999) // 1000
            else:
                raise ValueError(f"Invalid unit: {unit}")

            logger.info(
                "Processing non-streaming response cost calculation",
                extra={
                    "original_amount": amount,
                    "cost_msats": cost_data.total_msats,
                    "refund_amount": refund_amount,
                    "unit": unit,
                    "model": response_json.get("model", "unknown"),
                },
            )

            if refund_amount > 0:
                refund_token = await self.x_cashu_send_refund(refund_amount, unit)
                response_headers["X-Cashu"] = refund_token

                logger.info(
                    "Refund processed for non-streaming response",
                    extra={
                        "refund_amount": refund_amount,
                        "unit": unit,
                        "refund_token_preview": refund_token[:20] + "..."
                        if len(refund_token) > 20
                        else refund_token,
                    },
                )

            return Response(
                content=content_str,
                status_code=response.status_code,
                headers=response_headers,
                media_type="application/json",
            )
        except json.JSONDecodeError as e:
            logger.error(
                "Failed to parse JSON from upstream response",
                extra={
                    "error": str(e),
                    "content_preview": content_str[:200] + "..."
                    if len(content_str) > 200
                    else content_str,
                    "amount": amount,
                    "unit": unit,
                },
            )

            # Emergency refund with small deduction for processing
            emergency_refund = amount
            refund_token = await send_token(emergency_refund, unit=unit)
            response.headers["X-Cashu"] = refund_token

            logger.warning(
                "Emergency refund issued due to JSON parse error",
                extra={
                    "original_amount": amount,
                    "refund_amount": emergency_refund,
                    "deduction": 60,
                },
            )

            # Return original content if JSON parsing fails
            return Response(
                content=content_str,
                status_code=response.status_code,
                headers=dict(response.headers),
                media_type="application/json",
            )

    async def x_cashu_get_cost(
        self, response_data: dict, max_cost_for_model: int
    ) -> MaxCostData | CostData | None:
        """
        Adjusts the payment based on token usage in the response.
        This is called after the initial payment and the upstream request is complete.
        Returns cost data to be included in the response.
        """
        model = response_data.get("model", None)
        logger.debug(
            "Calculating cost for response",
            extra={"model": model, "has_usage": "usage" in response_data},
        )

        match calculate_cost(response_data, max_cost_for_model):
            case MaxCostData() as cost:
                logger.debug(
                    "Using max cost pricing",
                    extra={"model": model, "max_cost_msats": cost.total_msats},
                )
                return cost
            case CostData() as cost:
                logger.debug(
                    "Using token-based pricing",
                    extra={
                        "model": model,
                        "total_cost_msats": cost.total_msats,
                        "input_msats": cost.input_msats,
                        "output_msats": cost.output_msats,
                    },
                )
                return cost
            case CostDataError() as error:
                logger.error(
                    "Cost calculation error",
                    extra={
                        "model": model,
                        "error_message": error.message,
                        "error_code": error.code,
                    },
                )
                raise HTTPException(
                    status_code=400,
                    detail={
                        "error": {
                            "message": error.message,
                            "type": "invalid_request_error",
                            "code": error.code,
                        }
                    },
                )

    async def x_cashu_send_refund(
        self, amount: int, unit: str, mint: str | None = None
    ) -> str:
        """Send a refund using Cashu tokens."""
        logger.debug(
            "Creating refund token",
            extra={"amount": amount, "unit": unit, "mint": mint},
        )

        max_retries = 3
        last_exception = None

        for attempt in range(max_retries):
            try:
                refund_token = await send_token(amount, unit=unit, mint_url=mint)

                logger.info(
                    "Refund token created successfully",
                    extra={
                        "amount": amount,
                        "unit": unit,
                        "mint": mint,
                        "attempt": attempt + 1,
                        "token_preview": refund_token[:20] + "..."
                        if len(refund_token) > 20
                        else refund_token,
                    },
                )

                return refund_token
            except Exception as e:
                last_exception = e
                if attempt < max_retries - 1:
                    logger.warning(
                        "Refund token creation failed, retrying",
                        extra={
                            "error": str(e),
                            "error_type": type(e).__name__,
                            "attempt": attempt + 1,
                            "max_retries": max_retries,
                            "amount": amount,
                            "unit": unit,
                            "mint": mint,
                        },
                    )
                else:
                    logger.error(
                        "Failed to create refund token after all retries",
                        extra={
                            "error": str(e),
                            "error_type": type(e).__name__,
                            "attempt": attempt + 1,
                            "max_retries": max_retries,
                            "amount": amount,
                            "unit": unit,
                            "mint": mint,
                        },
                    )

        # If we get here, all retries failed
        raise HTTPException(
            status_code=401,
            detail={
                "error": {
                    "message": f"failed to create refund after {max_retries} attempts: {str(last_exception)}",
                    "type": "invalid_request_error",
                    "code": "send_token_failed",
                }
            },
        )<|MERGE_RESOLUTION|>--- conflicted
+++ resolved
@@ -7,13 +7,8 @@
 from fastapi.responses import Response, StreamingResponse
 
 from ..core import get_logger
-<<<<<<< HEAD
+from ..core.settings import settings
 from ..upstream import UpstreamProvider
-from ..wallet import recieve_token, send_token
-from .cost_caculation import CostData, CostDataError, MaxCostData, calculate_cost
-from .helpers import create_error_response
-=======
-from ..core.settings import settings
 from ..wallet import recieve_token, send_token
 from .cost_caculation import CostData, CostDataError, MaxCostData, calculate_cost
 from .helpers import (
@@ -21,7 +16,6 @@
     prepare_upstream_headers,
     prepare_upstream_params,
 )
->>>>>>> 2b045c95
 
 logger = get_logger(__name__)
 
@@ -45,7 +39,7 @@
         try:
             headers = dict(request.headers)
             amount, unit, mint = await recieve_token(x_cashu_token)
-            headers = self.prepare_upstream_headers(dict(request.headers))
+            headers = prepare_upstream_headers(dict(request.headers))
 
             logger.info(
                 "X-Cashu token redeemed successfully",
@@ -55,67 +49,10 @@
             return await self.x_cashu_forward_to_upstream(
                 request, path, headers, amount, unit, max_cost_for_model
             )
-<<<<<<< HEAD
         except Exception as e:
             error_message = str(e)
             logger.error(
                 "X-Cashu payment request failed",
-=======
-
-        # Generic error for other cases
-        return create_error_response(
-            "cashu_error",
-            f"CASHU token processing failed: {error_message}",
-            400,
-            request=request,
-            token=x_cashu_token,
-        )
-
-
-async def forward_to_upstream(
-    request: Request,
-    path: str,
-    headers: dict,
-    amount: int,
-    unit: str,
-    max_cost_for_model: int,
-) -> Response | StreamingResponse:
-    """Forward request to upstream and handle the response."""
-    if path.startswith("v1/"):
-        path = path.replace("v1/", "")
-
-    url = f"{settings.upstream_base_url}/{path}"
-
-    logger.debug(
-        "Forwarding request to upstream",
-        extra={
-            "url": url,
-            "method": request.method,
-            "path": path,
-            "amount": amount,
-            "unit": unit,
-        },
-    )
-
-    async with httpx.AsyncClient(
-        transport=httpx.AsyncHTTPTransport(retries=1),
-        timeout=None,
-    ) as client:
-        try:
-            response = await client.send(
-                client.build_request(
-                    request.method,
-                    url,
-                    headers=headers,
-                    content=request.stream(),
-                    params=prepare_upstream_params(path, request.query_params),
-                ),
-                stream=True,
-            )
-
-            logger.debug(
-                "Received upstream response",
->>>>>>> 2b045c95
                 extra={
                     "error": error_message,
                     "error_type": type(e).__name__,
@@ -174,7 +111,7 @@
         if path.startswith("v1/"):
             path = path.replace("v1/", "")
 
-        url = f"{self.url}/{path}"
+        url = f"{settings.upstream_base_url}/{path}"
 
         logger.debug(
             "Forwarding request to upstream",
@@ -198,7 +135,7 @@
                         url,
                         headers=headers,
                         content=request.stream(),
-                        params=request.query_params,
+                        params=prepare_upstream_params(path, request.query_params),
                     ),
                     stream=True,
                 )
