import json
import traceback
from typing import AsyncGenerator

import httpx
from fastapi import BackgroundTasks, HTTPException, Request
from fastapi.responses import Response, StreamingResponse

from ..core import get_logger
from ..wallet import recieve_token, send_token
from .cost_caculation import CostData, CostDataError, MaxCostData, calculate_cost
from .helpers import (
    UPSTREAM_BASE_URL,
    create_error_response,
    get_max_cost_for_model,
    get_upstream_url_for_request,
    prepare_upstream_headers,
)

logger = get_logger(__name__)


async def x_cashu_handler(
    request: Request, x_cashu_token: str, path: str
) -> Response | StreamingResponse:
    """Handle X-Cashu token payment requests."""
    logger.info(
        "Processing X-Cashu payment request",
        extra={
            "path": path,
            "method": request.method,
            "token_preview": x_cashu_token[:20] + "..."
            if len(x_cashu_token) > 20
            else x_cashu_token,
        },
    )

    try:
        headers = dict(request.headers)
        amount, unit, mint = await recieve_token(x_cashu_token)
        # Extract model name for proper header preparation
        model_name = None
        if request_body_dict:
            from .helpers import extract_model_from_request

            model_name = extract_model_from_request(request_body_dict)
        headers = prepare_upstream_headers(dict(request.headers), model_name)

        logger.info(
            "X-Cashu token redeemed successfully",
            extra={"amount": amount, "unit": unit, "path": path, "mint": mint},
        )

        # Parse request body to extract model name for provider URL lookup
        request_body_dict = None
        try:
            request_body = await request.body()
            if request_body:
                request_body_dict = json.loads(request_body)
        except (json.JSONDecodeError, Exception):
            pass  # Continue with default URL if body parsing fails

        return await forward_to_upstream(
            request, path, headers, amount, unit, request_body_dict
        )
    except Exception as e:
        error_message = str(e)
        logger.error(
            "X-Cashu payment request failed",
            extra={
                "error": error_message,
                "error_type": type(e).__name__,
                "path": path,
                "method": request.method,
            },
        )

        # Handle specific CASHU errors with appropriate HTTP status codes
        if "already spent" in error_message.lower():
            return create_error_response(
                "token_already_spent",
                "The provided CASHU token has already been spent",
                400,
                request=request,
                token=x_cashu_token,
            )

        if "invalid token" in error_message.lower():
            return create_error_response(
                "invalid_token",
                "The provided CASHU token is invalid",
                400,
                request=request,
                token=x_cashu_token,
            )

        if "mint error" in error_message.lower():
            return create_error_response(
                "mint_error",
                f"CASHU mint error: {error_message}",
                422,
                request=request,
                token=x_cashu_token,
            )

        # Generic error for other cases
        return create_error_response(
            "cashu_error",
            f"CASHU token processing failed: {error_message}",
            400,
            request=request,
            token=x_cashu_token,
        )


async def forward_to_upstream(
<<<<<<< HEAD
    request: Request,
    path: str,
    headers: dict,
    amount: int,
    unit: CurrencyUnit,
    request_body_dict: dict | None = None,
=======
    request: Request, path: str, headers: dict, amount: int, unit: str
>>>>>>> e9302bdf
) -> Response | StreamingResponse:
    """Forward request to upstream and handle the response."""
    url = get_upstream_url_for_request(path, request_body_dict)

    logger.debug(
        "Forwarding request to upstream",
        extra={
            "url": url,
            "method": request.method,
            "path": path,
            "amount": amount,
            "unit": unit,
        },
    )

    async with httpx.AsyncClient(
        transport=httpx.AsyncHTTPTransport(retries=1),
        timeout=None,
    ) as client:
        try:
            response = await client.send(
                client.build_request(
                    request.method,
                    url,
                    headers=headers,
                    content=request.stream(),
                    params=request.query_params,
                ),
                stream=True,
            )

            logger.debug(
                "Received upstream response",
                extra={
                    "status_code": response.status_code,
                    "path": path,
                    "response_headers": dict(response.headers),
                },
            )

            if response.status_code != 200:
                logger.warning(
                    "Upstream request failed, processing refund",
                    extra={
                        "status_code": response.status_code,
                        "path": path,
                        "amount": amount,
                        "unit": unit,
                    },
                )

                refund_token = await send_refund(amount - 60, unit)

                logger.info(
                    "Refund processed for failed upstream request",
                    extra={
                        "status_code": response.status_code,
                        "refund_amount": amount,
                        "unit": unit,
                        "refund_token_preview": refund_token[:20] + "..."
                        if len(refund_token) > 20
                        else refund_token,
                    },
                )

                error_response = Response(
                    content=json.dumps(
                        {
                            "error": {
                                "message": "Error forwarding request to upstream",
                                "type": "upstream_error",
                                "code": response.status_code,
                                "refund_token": refund_token,
                            }
                        }
                    ),
                    status_code=response.status_code,
                    media_type="application/json",
                )
                error_response.headers["X-Cashu"] = refund_token
                return error_response

            if path.endswith("chat/completions"):
                logger.debug(
                    "Processing chat completion response",
                    extra={"path": path, "amount": amount, "unit": unit},
                )

                result = await handle_x_cashu_chat_completion(response, amount, unit)
                background_tasks = BackgroundTasks()
                background_tasks.add_task(response.aclose)
                result.background = background_tasks
                return result

            background_tasks = BackgroundTasks()
            background_tasks.add_task(response.aclose)
            background_tasks.add_task(client.aclose)

            logger.debug(
                "Streaming non-chat response",
                extra={"path": path, "status_code": response.status_code},
            )

            return StreamingResponse(
                response.aiter_bytes(),
                status_code=response.status_code,
                headers=dict(response.headers),
                background=background_tasks,
            )
        except Exception as exc:
            tb = traceback.format_exc()
            logger.error(
                "Unexpected error in upstream forwarding",
                extra={
                    "error": str(exc),
                    "error_type": type(exc).__name__,
                    "method": request.method,
                    "url": url,
                    "path": path,
                    "query_params": dict(request.query_params),
                    "traceback": tb,
                },
            )
            return create_error_response(
                "internal_error",
                "An unexpected server error occurred",
                500,
                request=request,
            )


async def handle_x_cashu_chat_completion(
    response: httpx.Response, amount: int, unit: str
) -> StreamingResponse | Response:
    """Handle both streaming and non-streaming chat completion responses with token-based pricing."""
    logger.debug(
        "Handling chat completion response",
        extra={"amount": amount, "unit": unit, "status_code": response.status_code},
    )

    try:
        content = await response.aread()
        content_str = content.decode("utf-8") if isinstance(content, bytes) else content
        is_streaming = content_str.startswith("data:") or "data:" in content_str

        logger.debug(
            "Chat completion response analysis",
            extra={
                "is_streaming": is_streaming,
                "content_length": len(content_str),
                "amount": amount,
                "unit": unit,
            },
        )

        if is_streaming:
            return await handle_streaming_response(content_str, response, amount, unit)
        else:
            return await handle_non_streaming_response(
                content_str, response, amount, unit
            )

    except Exception as e:
        logger.error(
            "Error processing chat completion response",
            extra={
                "error": str(e),
                "error_type": type(e).__name__,
                "amount": amount,
                "unit": unit,
            },
        )
        # Return the original response if we can't process it
        return StreamingResponse(
            response.aiter_bytes(),
            status_code=response.status_code,
            headers=dict(response.headers),
        )


async def handle_streaming_response(
    content_str: str, response: httpx.Response, amount: int, unit: str
) -> StreamingResponse:
    """Handle Server-Sent Events (SSE) streaming response."""
    logger.debug(
        "Processing streaming response",
        extra={
            "amount": amount,
            "unit": unit,
            "content_lines": len(content_str.strip().split("\n")),
        },
    )

    # Initialize response headers early so they can be modified during processing
    response_headers = dict(response.headers)
    if "transfer-encoding" in response_headers:
        del response_headers["transfer-encoding"]
    if "content-encoding" in response_headers:
        del response_headers["content-encoding"]

    # For streaming responses, we'll extract the final usage data
    # and calculate cost based on that
    usage_data = None
    model = None

    # Parse SSE format to extract usage information
    lines = content_str.strip().split("\n")
    for line in lines:
        if line.startswith("data: "):
            try:
                data_json = json.loads(line[6:])  # Remove 'data: ' prefix
                # Look for usage information in the final chunks
                if "usage" in data_json:
                    usage_data = data_json["usage"]
                    model = data_json.get("model")
                elif "model" in data_json and not model:
                    model = data_json["model"]
            except json.JSONDecodeError:
                continue

    response_headers = dict(response.headers)
    # If we found usage data, calculate cost and refund
    if usage_data and model:
        logger.debug(
            "Found usage data in streaming response",
            extra={
                "model": model,
                "usage_data": usage_data,
                "amount": amount,
                "unit": unit,
            },
        )

        response_data = {"usage": usage_data, "model": model}
        try:
            cost_data = await get_cost(response_data)
            if cost_data:
                if unit == "msat":
                    refund_amount = amount - cost_data.total_msats
                elif unit == "sat":
                    refund_amount = amount - (cost_data.total_msats + 999) // 1000
                else:
                    raise ValueError(f"Invalid unit: {unit}")

                if refund_amount > 0:
                    logger.info(
                        "Processing refund for streaming response",
                        extra={
                            "original_amount": amount,
                            "cost_msats": cost_data.total_msats,
                            "refund_amount": refund_amount,
                            "unit": unit,
                            "model": model,
                        },
                    )

                    refund_token = await send_refund(refund_amount, unit)
                    response_headers["X-Cashu"] = refund_token

                    logger.info(
                        "Refund processed for streaming response",
                        extra={
                            "refund_amount": refund_amount,
                            "unit": unit,
                            "refund_token_preview": refund_token[:20] + "..."
                            if len(refund_token) > 20
                            else refund_token,
                        },
                    )
                else:
                    logger.debug(
                        "No refund needed for streaming response",
                        extra={
                            "amount": amount,
                            "cost_msats": cost_data.total_msats,
                            "model": model,
                        },
                    )
        except Exception as e:
            logger.error(
                "Error calculating cost for streaming response",
                extra={
                    "error": str(e),
                    "error_type": type(e).__name__,
                    "model": model,
                    "amount": amount,
                    "unit": unit,
                },
            )

    async def generate() -> AsyncGenerator[bytes, None]:
        for line in lines:
            yield (line + "\n").encode("utf-8")

    return StreamingResponse(
        generate(),
        status_code=response.status_code,
        headers=response_headers,
        media_type="text/plain",
    )


async def handle_non_streaming_response(
    content_str: str, response: httpx.Response, amount: int, unit: str
) -> Response:
    """Handle regular JSON response."""
    logger.debug(
        "Processing non-streaming response",
        extra={"amount": amount, "unit": unit, "content_length": len(content_str)},
    )

    try:
        response_json = json.loads(content_str)

        cost_data = await get_cost(response_json)

        if not cost_data:
            logger.error(
                "Failed to calculate cost for response",
                extra={
                    "amount": amount,
                    "unit": unit,
                    "response_model": response_json.get("model", "unknown"),
                },
            )
            return Response(
                content=json.dumps(
                    {
                        "error": {
                            "message": "Error forwarding request to upstream",
                            "type": "upstream_error",
                            "code": response.status_code,
                        }
                    }
                ),
                status_code=response.status_code,
                media_type="application/json",
            )

        response_headers = dict(response.headers)
        if "transfer-encoding" in response_headers:
            del response_headers["transfer-encoding"]
        if "content-encoding" in response_headers:
            del response_headers["content-encoding"]

        if unit == "msat":
            refund_amount = amount - cost_data.total_msats
        elif unit == "sat":
            refund_amount = amount - (cost_data.total_msats + 999) // 1000
        else:
            raise ValueError(f"Invalid unit: {unit}")

        logger.info(
            "Processing non-streaming response cost calculation",
            extra={
                "original_amount": amount,
                "cost_msats": cost_data.total_msats,
                "refund_amount": refund_amount,
                "unit": unit,
                "model": response_json.get("model", "unknown"),
            },
        )

        if refund_amount > 0:
            refund_token = await send_refund(refund_amount, unit)
            response_headers["X-Cashu"] = refund_token

            logger.info(
                "Refund processed for non-streaming response",
                extra={
                    "refund_amount": refund_amount,
                    "unit": unit,
                    "refund_token_preview": refund_token[:20] + "..."
                    if len(refund_token) > 20
                    else refund_token,
                },
            )

        return Response(
            content=content_str,
            status_code=response.status_code,
            headers=response_headers,
            media_type="application/json",
        )
    except json.JSONDecodeError as e:
        logger.error(
            "Failed to parse JSON from upstream response",
            extra={
                "error": str(e),
                "content_preview": content_str[:200] + "..."
                if len(content_str) > 200
                else content_str,
                "amount": amount,
                "unit": unit,
            },
        )

        # Emergency refund with small deduction for processing
        emergency_refund = amount
        refund_token = await send_token(emergency_refund, unit=unit)
        response.headers["X-Cashu"] = refund_token

        logger.warning(
            "Emergency refund issued due to JSON parse error",
            extra={
                "original_amount": amount,
                "refund_amount": emergency_refund,
                "deduction": 60,
            },
        )

        # Return original content if JSON parsing fails
        return Response(
            content=content_str,
            status_code=response.status_code,
            headers=dict(response.headers),
            media_type="application/json",
        )


async def get_cost(response_data: dict) -> MaxCostData | CostData | None:
    """
    Adjusts the payment based on token usage in the response.
    This is called after the initial payment and the upstream request is complete.
    Returns cost data to be included in the response.
    """
    model = response_data.get("model", "unknown")
    logger.debug(
        "Calculating cost for response",
        extra={"model": model, "has_usage": "usage" in response_data},
    )

    max_cost = get_max_cost_for_model(model=model)

    match calculate_cost(response_data, max_cost):
        case MaxCostData() as cost:
            logger.debug(
                "Using max cost pricing",
                extra={"model": model, "max_cost_msats": cost.total_msats},
            )
            return cost
        case CostData() as cost:
            logger.debug(
                "Using token-based pricing",
                extra={
                    "model": model,
                    "total_cost_msats": cost.total_msats,
                    "input_msats": cost.input_msats,
                    "output_msats": cost.output_msats,
                },
            )
            return cost
        case CostDataError() as error:
            logger.error(
                "Cost calculation error",
                extra={
                    "model": model,
                    "error_message": error.message,
                    "error_code": error.code,
                },
            )
            raise HTTPException(
                status_code=400,
                detail={
                    "error": {
                        "message": error.message,
                        "type": "invalid_request_error",
                        "code": error.code,
                    }
                },
            )


async def send_refund(amount: int, unit: str, mint: str | None = None) -> str:
    """Send a refund using Cashu tokens."""
    logger.debug(
        "Creating refund token", extra={"amount": amount, "unit": unit, "mint": mint}
    )

    max_retries = 3
    last_exception = None

    for attempt in range(max_retries):
        try:
            refund_token = await send_token(amount, unit=unit, mint_url=mint)

            logger.info(
                "Refund token created successfully",
                extra={
                    "amount": amount,
                    "unit": unit,
                    "mint": mint,
                    "attempt": attempt + 1,
                    "token_preview": refund_token[:20] + "..."
                    if len(refund_token) > 20
                    else refund_token,
                },
            )

            return refund_token
        except Exception as e:
            last_exception = e
            if attempt < max_retries - 1:
                logger.warning(
                    "Refund token creation failed, retrying",
                    extra={
                        "error": str(e),
                        "error_type": type(e).__name__,
                        "attempt": attempt + 1,
                        "max_retries": max_retries,
                        "amount": amount,
                        "unit": unit,
                        "mint": mint,
                    },
                )
            else:
                logger.error(
                    "Failed to create refund token after all retries",
                    extra={
                        "error": str(e),
                        "error_type": type(e).__name__,
                        "attempt": attempt + 1,
                        "max_retries": max_retries,
                        "amount": amount,
                        "unit": unit,
                        "mint": mint,
                    },
                )

    # If we get here, all retries failed
    raise HTTPException(
        status_code=401,
        detail={
            "error": {
                "message": f"failed to create refund after {max_retries} attempts: {str(last_exception)}",
                "type": "invalid_request_error",
                "code": "send_token_failed",
            }
        },
    )<|MERGE_RESOLUTION|>--- conflicted
+++ resolved
@@ -114,16 +114,12 @@
 
 
 async def forward_to_upstream(
-<<<<<<< HEAD
     request: Request,
     path: str,
     headers: dict,
     amount: int,
     unit: CurrencyUnit,
     request_body_dict: dict | None = None,
-=======
-    request: Request, path: str, headers: dict, amount: int, unit: str
->>>>>>> e9302bdf
 ) -> Response | StreamingResponse:
     """Forward request to upstream and handle the response."""
     url = get_upstream_url_for_request(path, request_body_dict)
