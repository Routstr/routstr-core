import asyncio
import os
from typing import TypedDict

from cashu.core.base import Proof, Token
from cashu.wallet.helpers import deserialize_token_from_string
from cashu.wallet.wallet import Wallet

from .core import db, get_logger
from .payment.lnurl import raw_send_to_lnurl

logger = get_logger(__name__)


CASHU_MINTS = os.environ.get("CASHU_MINTS", "https://mint.minibits.cash/Bitcoin")
TRUSTED_MINTS = CASHU_MINTS.split(",")
PRIMARY_MINT_URL = TRUSTED_MINTS[0]
RECEIVE_LN_ADDRESS = os.environ.get("RECEIVE_LN_ADDRESS", "")


async def get_balance(unit: str) -> int:
    wallet = await get_wallet(PRIMARY_MINT_URL, unit)
    return wallet.available_balance.amount


async def recieve_token(
    token: str,
) -> tuple[int, str, str]:  # amount, unit, mint_url
    token_obj = deserialize_token_from_string(token)
    if len(token_obj.keysets) > 1:
        raise ValueError("Multiple keysets per token currently not supported")

<<<<<<< HEAD
    # TODO check if can be initialized differently
    wallet = await Wallet.with_db(
        token_obj.mint,
        db=".wallet",
        load_all_keysets=True,
        unit=token_obj.unit,
    )
    await wallet.load_mint(token_obj.keysets[0])
=======
    wallet = await get_wallet(token_obj.mint, token_obj.unit, load=False)
    wallet.keyset_id = token_obj.keysets[0]
>>>>>>> e9302bdf

    if token_obj.mint not in TRUSTED_MINTS:
        return await swap_to_primary_mint(token_obj, wallet)

    wallet.verify_proofs_dleq(token_obj.proofs)
    await wallet.split(proofs=token_obj.proofs, amount=0, include_fees=True)
    return token_obj.amount, token_obj.unit, token_obj.mint


async def send(amount: int, unit: str, mint_url: str | None = None) -> tuple[int, str]:
    """Internal send function - returns amount and serialized token"""
<<<<<<< HEAD
    # TODO check if can be initialized differently
    wallet: Wallet = await Wallet.with_db(
        mint_url or PRIMARY_MINT_URL, db=".wallet", load_all_keysets=True, unit=unit
    )
    await wallet.load_mint()
    await wallet.load_proofs()
=======
    wallet: Wallet = await get_wallet(mint_url or PRIMARY_MINT_URL, unit)
>>>>>>> e9302bdf
    proofs = await get_proofs_per_mint_and_unit(
        wallet, mint_url or PRIMARY_MINT_URL, unit
    )

    send_proofs, _ = await wallet.select_to_send(
        proofs, amount, set_reserved=True, include_fees=False
    )
    token = await wallet.serialize_proofs(
        send_proofs, include_dleq=False, legacy=False, memo=None
    )
    return amount, token


async def send_token(amount: int, unit: str, mint_url: str | None = None) -> str:
    _, token = await send(amount, unit, mint_url)
    return token


async def swap_to_primary_mint(
    token_obj: Token, token_wallet: Wallet
) -> tuple[int, str, str]:
    logger.info(
        "swap_to_primary_mint",
        extra={
            "mint": token_obj.mint,
            "amount": token_obj.amount,
            "unit": token_obj.unit,
        },
    )
    if token_obj.unit == "sat":
        amount_msat = token_obj.amount * 1000
    elif token_obj.unit == "msat":
        amount_msat = token_obj.amount
    else:
        raise ValueError("Invalid unit")
    estimated_fee_sat = int(max(amount_msat // 1000 * 0.01, 2))
    amount_msat_after_fee = amount_msat - estimated_fee_sat * 1000
<<<<<<< HEAD
    # TODO check if can be initialized differently
    primary_wallet = await Wallet.with_db(
        PRIMARY_MINT_URL, db=".wallet", load_all_keysets=True, unit="sat"
    )
    await primary_wallet.load_mint()
=======
    primary_wallet = await get_wallet(PRIMARY_MINT_URL, "sat")
>>>>>>> e9302bdf

    minted_amount = amount_msat_after_fee // 1000
    mint_quote = await primary_wallet.request_mint(minted_amount)

    melt_quote = await token_wallet.melt_quote(mint_quote.request)
    _ = await token_wallet.melt(
        proofs=token_obj.proofs,
        invoice=mint_quote.request,
        fee_reserve_sat=melt_quote.fee_reserve,
        quote_id=melt_quote.quote,
    )
    _ = await primary_wallet.mint(minted_amount, quote_id=mint_quote.quote)

    return minted_amount, "sat", PRIMARY_MINT_URL


async def credit_balance(
    cashu_token: str, key: db.ApiKey, session: db.AsyncSession
) -> int:
    logger.info(
        "credit_balance: Starting token redemption",
        extra={"token_preview": cashu_token[:50]},
    )

    try:
        amount, unit, mint_url = await recieve_token(cashu_token)
        logger.info(
            "credit_balance: Token redeemed successfully",
            extra={"amount": amount, "unit": unit, "mint_url": mint_url},
        )

        if unit == "sat":
            amount = amount * 1000
            logger.info(
                "credit_balance: Converted to msat", extra={"amount_msat": amount}
            )

        logger.info(
            "credit_balance: Updating balance",
            extra={"old_balance": key.balance, "credit_amount": amount},
        )
        key.balance += amount
        session.add(key)
        await session.commit()
        logger.info(
            "credit_balance: Balance updated successfully",
            extra={"new_balance": key.balance},
        )

        logger.info(
            "Cashu token successfully redeemed and stored",
            extra={"amount": amount, "unit": unit, "mint_url": mint_url},
        )
        return amount
    except Exception as e:
        logger.error(
            "credit_balance: Error during token redemption",
            extra={"error": str(e), "error_type": type(e).__name__},
        )
        raise


_wallets: dict[str, Wallet] = {}


async def get_wallet(mint_url: str, unit: str = "sat", load: bool = True) -> Wallet:
    global _wallets
    id = f"{mint_url}_{unit}"
    if id not in _wallets:
        _wallets[id] = await Wallet.with_db(
            mint_url, db=".wallet", load_all_keysets=True, unit=unit
        )

    if load:
        await _wallets[id].load_mint()
        await _wallets[id].load_proofs(reload=True)
    return _wallets[id]


async def get_proofs_per_mint_and_unit(
    wallet: Wallet, mint_url: str, unit: str, not_reserved: bool = False
) -> list[Proof]:
    valid_keyset_ids = [
        k.id
        for k in wallet.keysets.values()
        if k.mint_url == mint_url and k.unit.name == unit
    ]
    proofs = [p for p in wallet.proofs if p.id in valid_keyset_ids]
    if not_reserved:
        proofs = [p for p in proofs if not p.reserved]
    return proofs


async def slow_filter_spend_proofs(proofs: list[Proof], wallet: Wallet) -> list[Proof]:
    if not proofs:
        return []
    _proofs = []
    _spent_proofs = []
    for i in range(0, len(proofs), 1000):
        pb = proofs[i : i + 1000]
        proof_states = await wallet.check_proof_state(pb)
        for proof, state in zip(pb, proof_states.states):
            if str(state.state) != "spent":
                _proofs.append(proof)
            else:
                _spent_proofs.append(proof)
    await wallet.set_reserved_for_send(_spent_proofs, reserved=True)
    return _proofs


class BalanceDetail(TypedDict, total=False):
    mint_url: str
    unit: str
    wallet_balance: int
    user_balance: int
    owner_balance: int
    error: str


async def fetch_all_balances(
    units: list[str] | None = None,
) -> tuple[list[BalanceDetail], int, int, int]:
    """
    Fetch balances for all trusted mints and units concurrently.

    Returns:
        - List of balance details for each mint/unit combination
        - Total wallet balance in sats
        - Total user balance in sats
        - Owner balance in sats (wallet - user)
    """
    if units is None:
        units = ["sat", "msat"]

    async def fetch_balance(
        session: db.AsyncSession, mint_url: str, unit: str
    ) -> BalanceDetail:
        try:
            wallet = await get_wallet(mint_url, unit)
            proofs = await get_proofs_per_mint_and_unit(
                wallet, mint_url, unit, not_reserved=True
            )
            proofs = await slow_filter_spend_proofs(proofs, wallet)
            user_balance = await db.balances_for_mint_and_unit(session, mint_url, unit)
            if unit == "sat":
                user_balance = user_balance // 1000
            proofs_balance = sum(proof.amount for proof in proofs)

            result: BalanceDetail = {
                "mint_url": mint_url,
                "unit": unit,
                "wallet_balance": proofs_balance,
                "user_balance": user_balance,
                "owner_balance": proofs_balance - user_balance,
            }
            return result
        except Exception as e:
            logger.error(f"Error getting balance for {mint_url} {unit}: {e}")
            error_result: BalanceDetail = {
                "mint_url": mint_url,
                "unit": unit,
                "wallet_balance": 0,
                "user_balance": 0,
                "owner_balance": 0,
                "error": str(e),
            }
            return error_result

    # Create tasks for all mint/unit combinations
    async with db.create_session() as session:
        tasks = [
            fetch_balance(session, mint_url, unit)
            for mint_url in TRUSTED_MINTS
            for unit in units
        ]

        # Run all tasks concurrently
        balance_details = list(await asyncio.gather(*tasks))

    # Calculate totals
    total_wallet_balance_sats = 0
    total_user_balance_sats = 0

    for detail in balance_details:
        if not detail.get("error"):
            # Convert to sats for total calculation
            unit = detail["unit"]
            proofs_balance_sats = (
                detail["wallet_balance"]
                if unit == "sat"
                else detail["wallet_balance"] // 1000
            )
            user_balance_sats = (
                detail["user_balance"]
                if unit == "sat"
                else detail["user_balance"] // 1000
            )

            total_wallet_balance_sats += proofs_balance_sats
            total_user_balance_sats += user_balance_sats

    owner_balance = total_wallet_balance_sats - total_user_balance_sats

    return (
        balance_details,
        total_wallet_balance_sats,
        total_user_balance_sats,
        owner_balance,
    )


async def periodic_payout() -> None:
    if not RECEIVE_LN_ADDRESS:
        logger.error("RECEIVE_LN_ADDRESS is not set, skipping payout")
        return
    while True:
        await asyncio.sleep(60 * 5)
        try:
            async with db.create_session() as session:
                for mint_url in TRUSTED_MINTS:
                    for unit in ["sat", "msat"]:
                        wallet = await get_wallet(mint_url, unit)
                        proofs = await get_proofs_per_mint_and_unit(
                            wallet, mint_url, unit, not_reserved=True
                        )
                        proofs = await slow_filter_spend_proofs(proofs, wallet)
                        user_balance = await db.balances_for_mint_and_unit(
                            session, mint_url, unit
                        )
                        if unit == "sat":
                            user_balance = user_balance // 1000
                        proofs_balance = sum(proof.amount for proof in proofs)
                        available_balance = proofs_balance - user_balance
                        print(f"Balance: {proofs_balance} {unit}")
                        print(f"User balance: {user_balance} {unit}")
                        print(f"Available balance: {available_balance} {unit}")
                        min_amount = 210 if unit == "sat" else 210000
                        if proofs_balance > min_amount:
                            amount_received = await raw_send_to_lnurl(
                                wallet, proofs, RECEIVE_LN_ADDRESS, unit
                            )
                            print(f"Amount received: {amount_received}")
                            logger.info(
                                "Payout sent successfully",
                                extra={
                                    "mint_url": mint_url,
                                    "unit": unit,
                                    "balance": proofs_balance,
                                },
                            )
                        else:
                            logger.info(
                                "Not enough balance to send payout",
                                extra={
                                    "mint_url": mint_url,
                                    "unit": unit,
                                    "balance": proofs_balance,
                                },
                            )
                        await asyncio.sleep(5)
        except Exception as e:
            logger.error(
                f"Error sending payout: {type(e).__name__}",
                extra={"error": str(e)},
            )


async def send_to_lnurl(amount: int, unit: str, mint: str, address: str) -> int:
    wallet = await get_wallet(mint, unit)
    proofs = wallet._get_proofs_per_keyset(wallet.proofs)[wallet.keyset_id]
    proofs, _ = await wallet.select_to_send(proofs, amount, set_reserved=True)
    return await raw_send_to_lnurl(wallet, proofs, address, unit)


# class Payment:
#     """
#     Stores all cashu payment related data
#     """

#     def __init__(self, token: str) -> None:
#         self.initial_token = token
#         amount, unit, mint_url = self.parse_token(token)
#         self.amount = amount
#         self.unit = unit
#         self.mint_url = mint_url

#         self.claimed_proofs = redeem_to_proofs(token)

#     def parse_token(self, token: str) -> tuple[int, CurrencyUnit, str]:
#         raise NotImplementedError

#     def refund_full(self) -> None:
#         raise NotImplementedError

#     def refund_partial(self, amount: int) -> None:
#         raise NotImplementedError<|MERGE_RESOLUTION|>--- conflicted
+++ resolved
@@ -30,19 +30,8 @@
     if len(token_obj.keysets) > 1:
         raise ValueError("Multiple keysets per token currently not supported")
 
-<<<<<<< HEAD
-    # TODO check if can be initialized differently
-    wallet = await Wallet.with_db(
-        token_obj.mint,
-        db=".wallet",
-        load_all_keysets=True,
-        unit=token_obj.unit,
-    )
-    await wallet.load_mint(token_obj.keysets[0])
-=======
     wallet = await get_wallet(token_obj.mint, token_obj.unit, load=False)
     wallet.keyset_id = token_obj.keysets[0]
->>>>>>> e9302bdf
 
     if token_obj.mint not in TRUSTED_MINTS:
         return await swap_to_primary_mint(token_obj, wallet)
@@ -54,16 +43,7 @@
 
 async def send(amount: int, unit: str, mint_url: str | None = None) -> tuple[int, str]:
     """Internal send function - returns amount and serialized token"""
-<<<<<<< HEAD
-    # TODO check if can be initialized differently
-    wallet: Wallet = await Wallet.with_db(
-        mint_url or PRIMARY_MINT_URL, db=".wallet", load_all_keysets=True, unit=unit
-    )
-    await wallet.load_mint()
-    await wallet.load_proofs()
-=======
     wallet: Wallet = await get_wallet(mint_url or PRIMARY_MINT_URL, unit)
->>>>>>> e9302bdf
     proofs = await get_proofs_per_mint_and_unit(
         wallet, mint_url or PRIMARY_MINT_URL, unit
     )
@@ -101,15 +81,7 @@
         raise ValueError("Invalid unit")
     estimated_fee_sat = int(max(amount_msat // 1000 * 0.01, 2))
     amount_msat_after_fee = amount_msat - estimated_fee_sat * 1000
-<<<<<<< HEAD
-    # TODO check if can be initialized differently
-    primary_wallet = await Wallet.with_db(
-        PRIMARY_MINT_URL, db=".wallet", load_all_keysets=True, unit="sat"
-    )
-    await primary_wallet.load_mint()
-=======
     primary_wallet = await get_wallet(PRIMARY_MINT_URL, "sat")
->>>>>>> e9302bdf
 
     minted_amount = amount_msat_after_fee // 1000
     mint_quote = await primary_wallet.request_mint(minted_amount)
