--- conflicted
+++ resolved
@@ -211,14 +211,13 @@
                         "models_cached": len(provider.get_cached_models()),
                     },
                 )
-<<<<<<< HEAD
                 return provider
             return None
 
         tasks = [_init_single_provider(row) for row in existing_providers]
         results = await asyncio.gather(*tasks)
         upstreams = [p for p in results if p is not None]
-=======
+
         if "https://testnut.cashu.space" in settings.cashu_mints:
             from .fake import MockUpstreamProvider
 
@@ -226,7 +225,6 @@
             await mock_provider.refresh_models_cache()
             upstreams.append(mock_provider)
             logger.info("Initialized MockUpstreamProvider for testnut mint")
->>>>>>> d41c214d
 
         return upstreams
 
