import json
import os

from fastapi import APIRouter, Depends, HTTPException, Request
from fastapi.responses import Response, StreamingResponse

from .auth import (
    get_bearer_token_key,
    pay_for_request,
    revert_pay_for_request,
)
from .core import get_logger
<<<<<<< HEAD
from .core.db import AsyncSession, get_session
=======
from .core.db import ApiKey, AsyncSession, create_session, get_session
from .core.settings import settings
>>>>>>> 2b045c95
from .payment.helpers import (
    check_token_balance,
    create_error_response,
    get_max_cost_for_model,
<<<<<<< HEAD
=======
    prepare_upstream_headers,
    prepare_upstream_params,
>>>>>>> 2b045c95
)
from .payment.x_cashu import XCashuUpstreamProvider
from .request import RoutstrRequest
from .upstream import UpstreamProvider

logger = get_logger(__name__)
proxy_router = APIRouter()


def find_upstream_provider(
    model_id: str, cost_filters: dict | None = None
) -> UpstreamProvider:
    providers = [
        XCashuUpstreamProvider(
            url=os.getenv("UPSTREAM_BASE_URL") or "",
            api_key=os.getenv("UPSTREAM_API_KEY") or "",
        ),
    ]
    return providers[0]

<<<<<<< HEAD

@proxy_router.api_route("/{path:path}", methods=["GET", "POST"], response_model=None)
async def proxy_to_upstream(
    request: Request, path: str, db_session: AsyncSession = Depends(get_session)
) -> Response | StreamingResponse:
    request_body = json.loads(await request.body())
    headers = dict(request.headers)
    routstr_request = RoutstrRequest.from_request(request_body, headers, path)

    # TODO: should raise proper HTTPExceptions instead of ValueError
    # TODO: add better validation and error handling
    routstr_request.validate()

    required_reserved_balance_msats = get_max_cost_for_model(
        model=routstr_request.model_id
=======
    async def stream_with_cost(max_cost_for_model: int) -> AsyncGenerator[bytes, None]:
        stored_chunks: list[bytes] = []
        usage_finalized: bool = False
        last_model_seen: str | None = None

        async def finalize_without_usage() -> bytes | None:
            nonlocal usage_finalized
            if usage_finalized:
                return None
            async with create_session() as new_session:
                fresh_key = await new_session.get(key.__class__, key.hashed_key)
                if not fresh_key:
                    return None
                try:
                    fallback: dict = {
                        "model": last_model_seen or "unknown",
                        "usage": None,
                    }
                    cost_data = await adjust_payment_for_tokens(
                        fresh_key, fallback, new_session, max_cost_for_model
                    )
                    usage_finalized = True
                    logger.info(
                        "Finalized streaming payment without explicit usage",
                        extra={
                            "key_hash": key.hashed_key[:8] + "...",
                            "cost_data": cost_data,
                            "balance_after_adjustment": fresh_key.balance,
                        },
                    )
                    return f"data: {json.dumps({'cost': cost_data})}\n\n".encode()
                except Exception as cost_error:
                    logger.error(
                        "Error finalizing payment without usage",
                        extra={
                            "error": str(cost_error),
                            "error_type": type(cost_error).__name__,
                            "key_hash": key.hashed_key[:8] + "...",
                        },
                    )
                    return None

        try:
            async for chunk in response.aiter_bytes():
                stored_chunks.append(chunk)
                # Opportunistically capture model id
                try:
                    for part in re.split(b"data: ", chunk):
                        if not part or part.strip() in (b"[DONE]", b""):
                            continue
                        try:
                            obj = json.loads(part)
                            if isinstance(obj, dict) and obj.get("model"):
                                last_model_seen = str(obj.get("model"))
                        except json.JSONDecodeError:
                            pass
                except Exception:
                    pass

                yield chunk

            logger.debug(
                "Streaming completed, analyzing usage data",
                extra={
                    "key_hash": key.hashed_key[:8] + "...",
                    "chunks_count": len(stored_chunks),
                },
            )

            # Process stored chunks to find usage data from the tail
            for i in range(len(stored_chunks) - 1, -1, -1):
                chunk = stored_chunks[i]
                if not chunk:
                    continue
                try:
                    events = re.split(b"data: ", chunk)
                    for event_data in events:
                        if not event_data or event_data.strip() in (b"[DONE]", b""):
                            continue
                        try:
                            data = json.loads(event_data)
                            if isinstance(data, dict) and data.get("model"):
                                last_model_seen = str(data.get("model"))
                            if isinstance(data, dict) and isinstance(
                                data.get("usage"), dict
                            ):
                                async with create_session() as new_session:
                                    fresh_key = await new_session.get(
                                        key.__class__, key.hashed_key
                                    )
                                    if fresh_key:
                                        try:
                                            cost_data = await adjust_payment_for_tokens(
                                                fresh_key,
                                                data,
                                                new_session,
                                                max_cost_for_model,
                                            )
                                            usage_finalized = True
                                            logger.info(
                                                "Token adjustment completed for streaming",
                                                extra={
                                                    "key_hash": key.hashed_key[:8]
                                                    + "...",
                                                    "cost_data": cost_data,
                                                    "balance_after_adjustment": fresh_key.balance,
                                                },
                                            )
                                            yield f"data: {json.dumps({'cost': cost_data})}\n\n".encode()
                                        except Exception as cost_error:
                                            logger.error(
                                                "Error adjusting payment for streaming tokens",
                                                extra={
                                                    "error": str(cost_error),
                                                    "error_type": type(
                                                        cost_error
                                                    ).__name__,
                                                    "key_hash": key.hashed_key[:8]
                                                    + "...",
                                                },
                                            )
                                break
                        except json.JSONDecodeError:
                            continue
                except Exception as e:
                    logger.error(
                        "Error processing streaming response chunk",
                        extra={
                            "error": str(e),
                            "error_type": type(e).__name__,
                            "key_hash": key.hashed_key[:8] + "...",
                        },
                    )

            # If we reach here without finding usage, finalize with max-cost
            if not usage_finalized:
                maybe_cost_event = await finalize_without_usage()
                if maybe_cost_event is not None:
                    yield maybe_cost_event

        except Exception as stream_error:
            # On stream interruption, still finalize reservation with max-cost
            logger.warning(
                "Streaming interrupted; finalizing without usage",
                extra={
                    "error": str(stream_error),
                    "error_type": type(stream_error).__name__,
                    "key_hash": key.hashed_key[:8] + "...",
                },
            )
            await finalize_without_usage()
            raise

    return StreamingResponse(
        stream_with_cost(max_cost_for_model),
        status_code=response.status_code,
        headers=dict(response.headers),
>>>>>>> 2b045c95
    )

    # TODO fix multiple db_session commits

    # without claiming the token if new token provided, else just check db balance
    await raise_not_enough_balance(
        routstr_request=routstr_request,
        required_balance_msats=required_reserved_balance_msats,
        db_session=db_session,
    )

    # if new cashu token is provided, it is redeemed here
    # temp_balance = await routstr_request.get_or_create_balance(db_session)

    upstream_provider = find_upstream_provider(routstr_request.model_id)

    await routstr_request.reserve_balance(db_session, required_reserved_balance_msats)

    response = await upstream_provider.forward(routstr_request)

    if response.status_code != 200:
        await revert_pay_for_request(
            await routstr_request.get_or_create_balance(db_session),
            db_session,
            required_reserved_balance_msats,
        )
        raise ValueError("Upstream request failed")  # TODO change to HTTPException

    return response

<<<<<<< HEAD

async def raise_not_enough_balance(
    routstr_request: RoutstrRequest,
    required_balance_msats: int,
    db_session: AsyncSession,
) -> None:
    if routstr_request.cashu_token:
        msat_multiplier = 1000 if routstr_request.cashu_token.unit == "sat" else 1
        token_amount_msats = routstr_request.cashu_token.amount * msat_multiplier
        if required_balance_msats > token_amount_msats:
            raise HTTPException(
                status_code=413,
                detail={
                    "reason": "Insufficient balance",
                    "amount_required_msat": required_balance_msats,
                    "model_id": routstr_request.model_id,
                    "type": "minimum_balance_required",
                },
=======
async def forward_to_upstream(
    request: Request,
    path: str,
    headers: dict,
    request_body: bytes | None,
    key: ApiKey,
    max_cost_for_model: int,
    session: AsyncSession,
) -> Response | StreamingResponse:
    """Forward request to upstream and handle the response."""
    if path.startswith("v1/"):
        path = path.replace("v1/", "")

    url = f"{settings.upstream_base_url}/{path}"

    logger.info(
        "Forwarding request to upstream",
        extra={
            "url": url,
            "method": request.method,
            "path": path,
            "key_hash": key.hashed_key[:8] + "...",
            "key_balance": key.balance,
            "has_request_body": request_body is not None,
        },
    )

    client = httpx.AsyncClient(
        transport=httpx.AsyncHTTPTransport(retries=1),
        timeout=None,  # No timeout - requests can take as long as needed
    )

    try:
        # Use the pre-read body if available, otherwise stream
        if request_body is not None:
            response = await client.send(
                client.build_request(
                    request.method,
                    url,
                    headers=headers,
                    content=request_body,
                    params=prepare_upstream_params(path, request.query_params),
                ),
                stream=True,
            )
        else:
            response = await client.send(
                client.build_request(
                    request.method,
                    url,
                    headers=headers,
                    content=request.stream(),
                    params=prepare_upstream_params(path, request.query_params),
                ),
                stream=True,
>>>>>>> 2b045c95
            )
    elif routstr_request.balance_id:
        balance = await routstr_request.get_or_create_balance(db_session)
        if required_balance_msats > balance.balance:
            raise HTTPException(
                status_code=413,
                detail={
                    "reason": "Insufficient balance",
                    "amount_required_msat": required_balance_msats,
                    "model_id": routstr_request.model_id,
                    "type": "minimum_balance_required",
                },
            )
    else:
        raise HTTPException(
            status_code=400,
            detail={"reason": "No balance found", "type": "no_balance_found"},
        )


@proxy_router.api_route("/{path:path}", methods=["GET", "POST"], response_model=None)
async def proxy(
    request: Request, path: str, session: AsyncSession = Depends(get_session)
) -> Response | StreamingResponse:
    """Main proxy endpoint handler."""
    request_body = await request.body()
    headers = dict(request.headers)
    upstream_provider = XCashuUpstreamProvider(
        url=os.getenv("UPSTREAM_BASE_URL") or "",
        api_key=os.getenv("UPSTREAM_API_KEY") or "",
    )

    if "x-cashu" not in headers and "authorization" not in headers.keys():
        return create_error_response(
            "unauthorized", "Unauthorized", 401, request=request
        )

    logger.info(
        "Received proxy request",
        extra={
            "method": request.method,
            "path": path,
            "client_host": request.client.host if request.client else "unknown",
            "user_agent": request.headers.get("user-agent", "unknown")[:100],
        },
    )

    # Parse JSON body if present, handle empty/invalid JSON
    request_body_dict = {}
    if request_body:
        try:
            request_body_dict = json.loads(request_body)
            logger.debug(
                "Request body parsed",
                extra={
                    "path": path,
                    "body_keys": list(request_body_dict.keys()),
                    "model": request_body_dict.get("model", "not_specified"),
                },
            )
        except json.JSONDecodeError as e:
            logger.error(
                "Invalid JSON in request body",
                extra={
                    "error": str(e),
                    "path": path,
                    "body_preview": request_body[:200].decode(errors="ignore")
                    if request_body
                    else "empty",
                },
            )
            return Response(
                content=json.dumps(
                    {"error": {"type": "invalid_request_error", "code": "invalid_json"}}
                ),
                status_code=400,
                media_type="application/json",
            )

    model = request_body_dict.get("model", "unknown")
    max_cost_for_model = get_max_cost_for_model(model=model)
    check_token_balance(headers, request_body_dict, max_cost_for_model)

    # Handle authentication
    if x_cashu := headers.get("x-cashu", None):
        logger.info(
            "Processing X-Cashu payment",
            extra={
                "path": path,
                "token_preview": x_cashu[:20] + "..." if len(x_cashu) > 20 else x_cashu,
            },
        )
        return await upstream_provider.x_cashu_handler(
            request, x_cashu, path, max_cost_for_model
        )

    elif auth := headers.get("authorization", None):
        logger.debug(
            "Processing bearer token authentication",
            extra={
                "path": path,
                "token_preview": auth[:20] + "..." if len(auth) > 20 else auth,
            },
        )
        key = await get_bearer_token_key(headers, path, session, auth)

    # TODO: why is this needed? can we remove it?
    # else:
    #     if request.method not in ["GET"]:
    #         logger.warning(
    #             "Unauthorized request - no authentication provided",
    #             extra={"method": request.method, "path": path},
    #         )
    #         return Response(
    #             content=json.dumps({"detail": "Unauthorized"}),
    #             status_code=401,
    #             media_type="application/json",
    #         )

    #     logger.debug("Processing unauthenticated GET request", extra={"path": path})
    #     headers = upstream_provider.prepare_upstream_headers(dict(request.headers))
    #     return await upstream_provider.forward_to_upstream(
    #         request,
    #         path,
    #         headers,
    #         request_body,
    #         key,
    #         max_cost_for_model,
    #         session,
    #     )

    # Only pay for request if we have request body data (for completions endpoints)
    if request_body_dict:
        logger.info(
            "Processing payment for request",
            extra={
                "path": path,
                "key_hash": key.hashed_key[:8] + "...",
                "key_balance_before": key.balance,
                "model": request_body_dict.get("model", "unknown"),
            },
        )

        try:
            await pay_for_request(key, max_cost_for_model, session)
            logger.info(
                "Payment processed successfully",
                extra={
                    "path": path,
                    "key_hash": key.hashed_key[:8] + "...",
                    "key_balance_after": key.balance,
                    "model": request_body_dict.get("model", "unknown"),
                },
            )
        except Exception as e:
            logger.error(
                "Payment processing failed",
                extra={
                    "error": str(e),
                    "error_type": type(e).__name__,
                    "path": path,
                    "key_hash": key.hashed_key[:8] + "...",
                },
            )
            raise

    # Prepare headers for upstream
    headers = upstream_provider.prepare_upstream_headers(dict(request.headers))

    # Forward to upstream and handle response
    response = await upstream_provider.forward_to_upstream(
        request, path, headers, request_body, key, max_cost_for_model, session
    )

    if response.status_code != 200:
        await revert_pay_for_request(key, session, max_cost_for_model)
        logger.warning(
            "Upstream request failed, revert payment",
            extra={
                "status_code": response.status_code,
                "path": path,
                "key_hash": key.hashed_key[:8] + "...",
                "key_balance": key.balance,
                "max_cost_for_model": max_cost_for_model,
                "upstream_headers": response.headers
                if hasattr(response, "headers")
                else None,
                "upstream_response": response.body
                if hasattr(response, "body")
                else None,
            },
        )
        request_id = (
            request.state.request_id if hasattr(request.state, "request_id") else None
        )
        raise HTTPException(
            status_code=502,
            detail=f"Upstream request failed, please contact support with request id: {request_id}",
        )

<<<<<<< HEAD
    return response
=======
    return response


async def get_bearer_token_key(
    headers: dict, path: str, session: AsyncSession, auth: str
) -> ApiKey:
    """Handle bearer token authentication proxy requests."""
    bearer_key = auth.replace("Bearer ", "") if auth.startswith("Bearer ") else ""
    refund_address = headers.get("Refund-LNURL", None)
    key_expiry_time = headers.get("Key-Expiry-Time", None)

    logger.debug(
        "Processing bearer token",
        extra={
            "path": path,
            "has_refund_address": bool(refund_address),
            "has_expiry_time": bool(key_expiry_time),
            "bearer_key_preview": bearer_key[:20] + "..."
            if len(bearer_key) > 20
            else bearer_key,
        },
    )

    # Validate key_expiry_time header
    if key_expiry_time:
        try:
            key_expiry_time = int(key_expiry_time)  # type: ignore
            logger.debug(
                "Key expiry time validated",
                extra={"expiry_time": key_expiry_time, "path": path},
            )
        except ValueError:
            logger.error(
                "Invalid Key-Expiry-Time header",
                extra={"key_expiry_time": key_expiry_time, "path": path},
            )
            raise HTTPException(
                status_code=400,
                detail="Invalid Key-Expiry-Time: must be a valid Unix timestamp",
            )
        if not refund_address:
            logger.error(
                "Missing Refund-LNURL header with Key-Expiry-Time",
                extra={"path": path, "expiry_time": key_expiry_time},
            )
            raise HTTPException(
                status_code=400,
                detail="Error: Refund-LNURL header required when using Key-Expiry-Time",
            )
    else:
        key_expiry_time = None

    try:
        key = await validate_bearer_key(
            bearer_key,
            session,
            refund_address,
            key_expiry_time,  # type: ignore
        )
        logger.info(
            "Bearer token validated successfully",
            extra={
                "path": path,
                "key_hash": key.hashed_key[:8] + "...",
                "key_balance": key.balance,
            },
        )
        return key
    except Exception as e:
        logger.error(
            "Bearer token validation failed",
            extra={
                "error": str(e),
                "error_type": type(e).__name__,
                "path": path,
                "bearer_key_preview": bearer_key[:20] + "..."
                if len(bearer_key) > 20
                else bearer_key,
            },
        )
        raise


async def forward_get_to_upstream(
    request: Request,
    path: str,
    headers: dict,
) -> Response | StreamingResponse:
    """Forward request to upstream and handle the response."""
    if path.startswith("v1/"):
        path = path.replace("v1/", "")

    url = f"{settings.upstream_base_url}/{path}"

    logger.info(
        "Forwarding GET request to upstream",
        extra={"url": url, "method": request.method, "path": path},
    )

    async with httpx.AsyncClient(
        transport=httpx.AsyncHTTPTransport(retries=1),
        timeout=None,
    ) as client:
        try:
            response = await client.send(
                client.build_request(
                    request.method,
                    url,
                    headers=headers,
                    content=request.stream(),
                    params=prepare_upstream_params(path, request.query_params),
                ),
            )

            logger.info(
                "GET request forwarded successfully",
                extra={"path": path, "status_code": response.status_code},
            )

            return StreamingResponse(
                response.aiter_bytes(),
                status_code=response.status_code,
                headers=dict(response.headers),
            )
        except Exception as exc:
            tb = traceback.format_exc()
            logger.error(
                "Error forwarding GET request",
                extra={
                    "error": str(exc),
                    "error_type": type(exc).__name__,
                    "method": request.method,
                    "url": url,
                    "path": path,
                    "query_params": dict(request.query_params),
                    "traceback": tb,
                },
            )
            return create_error_response(
                "internal_error",
                "An unexpected server error occurred",
                500,
                request=request,
            )
>>>>>>> 2b045c95
<|MERGE_RESOLUTION|>--- conflicted
+++ resolved
@@ -1,30 +1,28 @@
 import json
 import os
-
+import re
+import traceback
+from typing import AsyncGenerator
+
+import httpx
 from fastapi import APIRouter, Depends, HTTPException, Request
 from fastapi.responses import Response, StreamingResponse
 
 from .auth import (
+    adjust_payment_for_tokens,
     get_bearer_token_key,
     pay_for_request,
     revert_pay_for_request,
+    validate_bearer_key,
 )
 from .core import get_logger
-<<<<<<< HEAD
-from .core.db import AsyncSession, get_session
-=======
 from .core.db import ApiKey, AsyncSession, create_session, get_session
 from .core.settings import settings
->>>>>>> 2b045c95
 from .payment.helpers import (
     check_token_balance,
     create_error_response,
     get_max_cost_for_model,
-<<<<<<< HEAD
-=======
-    prepare_upstream_headers,
     prepare_upstream_params,
->>>>>>> 2b045c95
 )
 from .payment.x_cashu import XCashuUpstreamProvider
 from .request import RoutstrRequest
@@ -39,29 +37,26 @@
 ) -> UpstreamProvider:
     providers = [
         XCashuUpstreamProvider(
-            url=os.getenv("UPSTREAM_BASE_URL") or "",
-            api_key=os.getenv("UPSTREAM_API_KEY") or "",
+            url=settings.upstream_base_url,
+            api_key=settings.upstream_api_key,
         ),
     ]
     return providers[0]
 
-<<<<<<< HEAD
-
-@proxy_router.api_route("/{path:path}", methods=["GET", "POST"], response_model=None)
-async def proxy_to_upstream(
-    request: Request, path: str, db_session: AsyncSession = Depends(get_session)
-) -> Response | StreamingResponse:
-    request_body = json.loads(await request.body())
-    headers = dict(request.headers)
-    routstr_request = RoutstrRequest.from_request(request_body, headers, path)
-
-    # TODO: should raise proper HTTPExceptions instead of ValueError
-    # TODO: add better validation and error handling
-    routstr_request.validate()
-
-    required_reserved_balance_msats = get_max_cost_for_model(
-        model=routstr_request.model_id
-=======
+
+async def handle_streaming_chat_completion(
+    response: httpx.Response, key: ApiKey, max_cost_for_model: int
+) -> StreamingResponse:
+    """Handle streaming chat completion responses with token-based pricing."""
+    logger.info(
+        "Processing streaming chat completion",
+        extra={
+            "key_hash": key.hashed_key[:8] + "...",
+            "key_balance": key.balance,
+            "response_status": response.status_code,
+        },
+    )
+
     async def stream_with_cost(max_cost_for_model: int) -> AsyncGenerator[bytes, None]:
         stored_chunks: list[bytes] = []
         usage_finalized: bool = False
@@ -219,7 +214,23 @@
         stream_with_cost(max_cost_for_model),
         status_code=response.status_code,
         headers=dict(response.headers),
->>>>>>> 2b045c95
+    )
+
+
+@proxy_router.api_route("/{path:path}", methods=["GET", "POST"], response_model=None)
+async def proxy_to_upstream(
+    request: Request, path: str, db_session: AsyncSession = Depends(get_session)
+) -> Response | StreamingResponse:
+    request_body = json.loads(await request.body())
+    headers = dict(request.headers)
+    routstr_request = RoutstrRequest.from_request(request_body, headers, path, request)
+
+    # TODO: should raise proper HTTPExceptions instead of ValueError
+    # TODO: add better validation and error handling
+    routstr_request.validate()
+
+    required_reserved_balance_msats = get_max_cost_for_model(
+        model=routstr_request.model_id
     )
 
     # TODO fix multiple db_session commits
@@ -238,7 +249,7 @@
 
     await routstr_request.reserve_balance(db_session, required_reserved_balance_msats)
 
-    response = await upstream_provider.forward(routstr_request)
+    response = await upstream_provider.forward(routstr_request, db_session)
 
     if response.status_code != 200:
         await revert_pay_for_request(
@@ -250,7 +261,6 @@
 
     return response
 
-<<<<<<< HEAD
 
 async def raise_not_enough_balance(
     routstr_request: RoutstrRequest,
@@ -269,63 +279,6 @@
                     "model_id": routstr_request.model_id,
                     "type": "minimum_balance_required",
                 },
-=======
-async def forward_to_upstream(
-    request: Request,
-    path: str,
-    headers: dict,
-    request_body: bytes | None,
-    key: ApiKey,
-    max_cost_for_model: int,
-    session: AsyncSession,
-) -> Response | StreamingResponse:
-    """Forward request to upstream and handle the response."""
-    if path.startswith("v1/"):
-        path = path.replace("v1/", "")
-
-    url = f"{settings.upstream_base_url}/{path}"
-
-    logger.info(
-        "Forwarding request to upstream",
-        extra={
-            "url": url,
-            "method": request.method,
-            "path": path,
-            "key_hash": key.hashed_key[:8] + "...",
-            "key_balance": key.balance,
-            "has_request_body": request_body is not None,
-        },
-    )
-
-    client = httpx.AsyncClient(
-        transport=httpx.AsyncHTTPTransport(retries=1),
-        timeout=None,  # No timeout - requests can take as long as needed
-    )
-
-    try:
-        # Use the pre-read body if available, otherwise stream
-        if request_body is not None:
-            response = await client.send(
-                client.build_request(
-                    request.method,
-                    url,
-                    headers=headers,
-                    content=request_body,
-                    params=prepare_upstream_params(path, request.query_params),
-                ),
-                stream=True,
-            )
-        else:
-            response = await client.send(
-                client.build_request(
-                    request.method,
-                    url,
-                    headers=headers,
-                    content=request.stream(),
-                    params=prepare_upstream_params(path, request.query_params),
-                ),
-                stream=True,
->>>>>>> 2b045c95
             )
     elif routstr_request.balance_id:
         balance = await routstr_request.get_or_create_balance(db_session)
@@ -526,13 +479,10 @@
             detail=f"Upstream request failed, please contact support with request id: {request_id}",
         )
 
-<<<<<<< HEAD
     return response
-=======
-    return response
-
-
-async def get_bearer_token_key(
+
+
+async def get_bearer_token_key_local(
     headers: dict, path: str, session: AsyncSession, auth: str
 ) -> ApiKey:
     """Handle bearer token authentication proxy requests."""
@@ -672,5 +622,4 @@
                 "An unexpected server error occurred",
                 500,
                 request=request,
-            )
->>>>>>> 2b045c95
+            )