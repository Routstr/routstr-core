import asyncio
import os
from contextlib import asynccontextmanager
from pathlib import Path
from typing import AsyncGenerator

from fastapi import FastAPI
from fastapi.middleware.cors import CORSMiddleware
from fastapi.responses import FileResponse, RedirectResponse
from fastapi.staticfiles import StaticFiles
from starlette.exceptions import HTTPException

from ..balance import balance_router, deprecated_wallet_router
from ..discovery import providers_cache_refresher, providers_router
from ..nip91 import announce_provider
from ..payment.models import (
    models_router,
    update_sats_pricing,
)
from ..payment.price import update_prices_periodically
from ..proxy import initialize_upstreams, proxy_router, refresh_model_maps_periodically
from ..wallet import periodic_payout
from .admin import admin_router
from .db import create_session, init_db, run_migrations
from .exceptions import general_exception_handler, http_exception_handler
from .logging import get_logger, setup_logging
from .middleware import LoggingMiddleware
from .settings import SettingsService
from .settings import settings as global_settings

# Initialize logging first
setup_logging()
logger = get_logger(__name__)

<<<<<<< HEAD
__version__ = "0.2.0-dev"
=======
if os.getenv("VERSION_SUFFIX") is not None:
    __version__ = f"0.1.4-{os.getenv('VERSION_SUFFIX')}"
else:
    __version__ = "0.1.4"
>>>>>>> af6ecbdd


@asynccontextmanager
async def lifespan(_: FastAPI) -> AsyncGenerator[None, None]:
    logger.info("Application startup initiated", extra={"version": __version__})

    btc_price_task = None
    pricing_task = None
    payout_task = None
    nip91_task = None
    providers_task = None
    models_refresh_task = None
    model_maps_refresh_task = None

    try:
        # Run database migrations on startup
        # This ensures the database schema is always up-to-date in production
        # Migrations are idempotent - running them multiple times is safe
        logger.info("Running database migrations")
        run_migrations()

        # Initialize database connection pools
        # This creates any tables that might not be tracked by migrations yet
        await init_db()

        # Initialize application settings (env -> computed -> DB precedence)
        async with create_session() as session:
            s = await SettingsService.initialize(session)

        # Apply app metadata from settings
        try:
            app.title = s.name
            app.description = s.description
        except Exception:
            pass

        # await ensure_models_bootstrapped()

        from ..payment.price import _update_prices
        from ..proxy import get_upstreams
        from ..upstream import refresh_upstreams_models_periodically

        await _update_prices()
        await initialize_upstreams()

        btc_price_task = asyncio.create_task(update_prices_periodically())
        pricing_task = asyncio.create_task(update_sats_pricing())
        if global_settings.models_refresh_interval_seconds > 0:
            models_refresh_task = asyncio.create_task(
                refresh_upstreams_models_periodically(get_upstreams())
            )
        model_maps_refresh_task = asyncio.create_task(refresh_model_maps_periodically())
        payout_task = asyncio.create_task(periodic_payout())
        nip91_task = asyncio.create_task(announce_provider())
        providers_task = asyncio.create_task(providers_cache_refresher())

        yield

    except Exception as e:
        logger.error(
            "Application startup failed",
            extra={"error": str(e), "error_type": type(e).__name__},
        )
        raise
    finally:
        logger.info("Application shutdown initiated")

        if btc_price_task is not None:
            btc_price_task.cancel()
        if pricing_task is not None:
            pricing_task.cancel()
        if payout_task is not None:
            payout_task.cancel()
        if nip91_task is not None:
            nip91_task.cancel()
        if providers_task is not None:
            providers_task.cancel()
        if models_refresh_task is not None:
            models_refresh_task.cancel()
        if model_maps_refresh_task is not None:
            model_maps_refresh_task.cancel()

        try:
            tasks_to_wait = []
            if btc_price_task is not None:
                tasks_to_wait.append(btc_price_task)
            if pricing_task is not None:
                tasks_to_wait.append(pricing_task)
            if payout_task is not None:
                tasks_to_wait.append(payout_task)
            if nip91_task is not None:
                tasks_to_wait.append(nip91_task)
            if providers_task is not None:
                tasks_to_wait.append(providers_task)
            if models_refresh_task is not None:
                tasks_to_wait.append(models_refresh_task)
            if model_maps_refresh_task is not None:
                tasks_to_wait.append(model_maps_refresh_task)

            if tasks_to_wait:
                await asyncio.gather(*tasks_to_wait, return_exceptions=True)
            logger.info("Background tasks stopped successfully")
        except Exception as e:
            logger.error(
                "Error stopping background tasks",
                extra={"error": str(e), "error_type": type(e).__name__},
            )


app = FastAPI(version=__version__, lifespan=lifespan)


app.add_middleware(
    CORSMiddleware,
    allow_origins=global_settings.cors_origins,
    allow_credentials=True,
    allow_methods=["*"],
    allow_headers=["*"],
    expose_headers=["x-routstr-request-id"],
)

# Add logging middleware
app.add_middleware(LoggingMiddleware)

# Add exception handlers
app.add_exception_handler(HTTPException, http_exception_handler)  # type: ignore
app.add_exception_handler(Exception, general_exception_handler)


@app.get("/v1/info")
async def info() -> dict:
    return {
        "name": global_settings.name,
        "description": global_settings.description,
        "version": __version__,
        "npub": global_settings.npub,
        "mints": global_settings.cashu_mints,
        "http_url": global_settings.http_url,
        "onion_url": global_settings.onion_url,
        "models": [],  # kept for back-compat; prefer /v1/models
    }


@app.get("/v1/providers")
async def providers() -> RedirectResponse:
    return RedirectResponse("/v1/providers/")


UI_DIST_PATH = Path(__file__).parent.parent.parent / "ui_out"

if UI_DIST_PATH.exists() and UI_DIST_PATH.is_dir():
    logger.info(f"Serving static UI from {UI_DIST_PATH}")

    app.mount(
        "/_next",
        StaticFiles(directory=UI_DIST_PATH / "_next", check_dir=True),
        name="next-static",
    )

    @app.get("/", include_in_schema=False)
    async def serve_root_ui() -> FileResponse:
        return FileResponse(UI_DIST_PATH / "index.html")
    
    # Add explicit route for /index.txt to redirect to /
    @app.get("/index.txt", include_in_schema=False)
    async def redirect_index_txt() -> RedirectResponse:
        return RedirectResponse("/")

    @app.get("/admin")
    async def admin_redirect() -> FileResponse:
        return FileResponse(UI_DIST_PATH / "index.html")

    @app.get("/dashboard", include_in_schema=False)
    async def serve_dashboard_ui() -> FileResponse:
        return FileResponse(UI_DIST_PATH / "index.html")

    @app.get("/login", include_in_schema=False)
    async def serve_login_ui() -> FileResponse:
        return FileResponse(UI_DIST_PATH / "login" / "index.html")
    
    # Add explicit route for /login/index.txt to redirect to /login
    @app.get("/login/index.txt", include_in_schema=False)
    async def redirect_login_index_txt() -> RedirectResponse:
        return RedirectResponse("/login")

    @app.get("/model", include_in_schema=False)
    async def serve_models_ui() -> FileResponse:
        return FileResponse(UI_DIST_PATH / "model" / "index.html")
    
    # Add explicit route for /model/index.txt to redirect to /model
    @app.get("/model/index.txt", include_in_schema=False)
    async def redirect_model_index_txt() -> RedirectResponse:
        return RedirectResponse("/model")

    @app.get("/providers", include_in_schema=False)
    async def serve_providers_ui() -> FileResponse:
        return FileResponse(UI_DIST_PATH / "providers" / "index.html")
    
    # Add explicit route for /providers/index.txt to redirect to /providers
    @app.get("/providers/index.txt", include_in_schema=False)
    async def redirect_providers_index_txt() -> RedirectResponse:
        return RedirectResponse("/providers")

    @app.get("/settings", include_in_schema=False)
    async def serve_settings_ui() -> FileResponse:
        return FileResponse(UI_DIST_PATH / "settings" / "index.html")
    
    # Add explicit route for /settings/index.txt to redirect to /settings
    @app.get("/settings/index.txt", include_in_schema=False)
    async def redirect_settings_index_txt() -> RedirectResponse:
        return RedirectResponse("/settings")

    @app.get("/transactions", include_in_schema=False)
    async def serve_transactions_ui() -> FileResponse:
        return FileResponse(UI_DIST_PATH / "transactions" / "index.html")
    
    # Add explicit route for /transactions/index.txt to redirect to /transactions
    @app.get("/transactions/index.txt", include_in_schema=False)
    async def redirect_transactions_index_txt() -> RedirectResponse:
        return RedirectResponse("/transactions")

    @app.get("/unauthorized", include_in_schema=False)
    async def serve_unauthorized_ui() -> FileResponse:
        return FileResponse(UI_DIST_PATH / "unauthorized" / "index.html")
    
    # Add explicit route for /unauthorized/index.txt to redirect to /unauthorized
    @app.get("/unauthorized/index.txt", include_in_schema=False)
    async def redirect_unauthorized_index_txt() -> RedirectResponse:
        return RedirectResponse("/unauthorized")

    @app.get("/favicon.ico", include_in_schema=False)
    async def serve_favicon() -> FileResponse:
        icon_path = UI_DIST_PATH / "icon.ico"
        if icon_path.exists():
            return FileResponse(icon_path)
        return FileResponse(UI_DIST_PATH / "favicon.ico")

    @app.get("/icon.ico", include_in_schema=False)
    async def serve_icon() -> FileResponse:
        return FileResponse(UI_DIST_PATH / "icon.ico")

    app.mount(
        "/static", StaticFiles(directory=UI_DIST_PATH, check_dir=True), name="ui-static"
    )
else:
    logger.warning(
        f"UI dist directory not found at {UI_DIST_PATH}, skipping static file serving"
    )

app.include_router(models_router)
app.include_router(admin_router)
app.include_router(balance_router)
app.include_router(deprecated_wallet_router)
app.include_router(providers_router)
app.include_router(proxy_router)<|MERGE_RESOLUTION|>--- conflicted
+++ resolved
@@ -32,14 +32,10 @@
 setup_logging()
 logger = get_logger(__name__)
 
-<<<<<<< HEAD
-__version__ = "0.2.0-dev"
-=======
 if os.getenv("VERSION_SUFFIX") is not None:
-    __version__ = f"0.1.4-{os.getenv('VERSION_SUFFIX')}"
+    __version__ = f"0.2.0-{os.getenv('VERSION_SUFFIX')}"
 else:
-    __version__ = "0.1.4"
->>>>>>> af6ecbdd
+    __version__ = "0.2.0-dev"
 
 
 @asynccontextmanager
